--- conflicted
+++ resolved
@@ -117,10 +117,7 @@
     "gui_tor_connection_ask_open_settings": "Open Settings",
     "gui_tor_connection_ask_quit": "Quit",
     "gui_tor_connection_error_settings": "Try adjusting how OnionShare connects to the Tor network in Settings.",
-<<<<<<< HEAD
     "gui_server_started_after_timeout": "The server started after your chosen auto-timeout.\nPlease start a new share.",
-    "gui_server_timeout_expired": "The chosen timeout has already expired.\nPlease update the timeout and then you may start sharing."
-=======
+    "gui_server_timeout_expired": "The chosen timeout has already expired.\nPlease update the timeout and then you may start sharing.",
     "share_via_onionshare": "Share via OnionShare"
->>>>>>> 9910ea5c
 }