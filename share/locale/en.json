--- conflicted
+++ resolved
@@ -171,12 +171,7 @@
     "gui_settings_receiving_label": "Receiving settings",
     "gui_settings_downloads_label": "Save files to",
     "gui_settings_downloads_button": "Browse",
-<<<<<<< HEAD
-    "gui_settings_public_mode_checkbox": "OnionShare is open to the public\n(don't prevent people from guessing the OnionShare address)",
-=======
-    "gui_settings_receive_allow_receiver_shutdown_checkbox": "Receive mode can be stopped by the sender",
     "gui_settings_public_mode_checkbox": "Public mode",
->>>>>>> 6efc281f
     "systray_close_server_title": "OnionShare Server Closed",
     "systray_close_server_message": "A user closed the server",
     "systray_page_loaded_title": "OnionShare Page Loaded",
