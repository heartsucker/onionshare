import os
import requests
import socket
import socks
import zipfile
import json
import shutil

from PyQt5 import QtCore, QtTest

from onionshare import strings
<<<<<<< HEAD
from onionshare.common import Common
from onionshare.settings import Settings
from onionshare.onion import Onion
from onionshare.web import Web
from onionshare_gui import Application, OnionShare, OnionShareGui
=======
from onionshare_gui.mode.receive_mode import ReceiveMode
from onionshare_gui.mode.share_mode import ShareMode
>>>>>>> 75338066


class CommonTests(object):
    @staticmethod
    def set_up(test_settings):
        '''Create GUI with given settings'''
        # Create our test file
        testfile = open('/tmp/test.txt', 'w')
        testfile.write('onionshare')
        testfile.close()

        common = Common()
        common.settings = Settings(common)
        common.define_css()
        strings.load_strings(common)

        # Get all of the settings in test_settings
        test_settings['downloads_dir'] = '/tmp/OnionShare'
        for key, val in common.settings.default_settings.items():
            if key not in test_settings:
                test_settings[key] = val

        # Start the Onion
        testonion = Onion(common)
        global qtapp
        qtapp = Application(common)
        app = OnionShare(common, testonion, True, 0)

        web = Web(common, False, True)
        settings_filename = '/tmp/testsettings.json'
        open(settings_filename, 'w').write(json.dumps(test_settings))

        gui = OnionShareGui(common, testonion, qtapp, app, ['/tmp/test.txt'], settings_filename, True)
        return gui

    @staticmethod
    def tear_down():
        try:
            os.remove('/tmp/test.txt')
            shutil.rmtree('/tmp/OnionShare')
        except:
            pass

    def test_gui_loaded(self):
        '''Test that the GUI actually is shown'''
        self.assertTrue(self.gui.show)

    def test_windowTitle_seen(self):
        '''Test that the window title is OnionShare'''
        self.assertEqual(self.gui.windowTitle(), 'OnionShare')

    def test_settings_button_is_visible(self):
        '''Test that the settings button is visible'''
        self.assertTrue(self.gui.settings_button.isVisible())

    def test_server_status_bar_is_visible(self):
        '''Test that the status bar is visible'''
        self.assertTrue(self.gui.status_bar.isVisible())

<<<<<<< HEAD
    def test_info_widget_is_not_visible(self, mode):
        '''Test that the info widget along top of screen is not shown'''
        if mode == 'receive':
            self.assertFalse(self.gui.receive_mode.info_widget.isVisible())
        if mode == 'share':
            self.assertFalse(self.gui.share_mode.info_widget.isVisible())

    def test_info_widget_is_visible(self, mode):
        '''Test that the info widget along top of screen is shown'''
        if mode == 'receive':
            self.assertTrue(self.gui.receive_mode.info_widget.isVisible())
        if mode == 'share':
            self.assertTrue(self.gui.share_mode.info_widget.isVisible())

=======
>>>>>>> 75338066
    def test_click_mode(self, mode):
        '''Test that we can switch Mode by clicking the button'''
        if type(mode) == ReceiveMode:
            QtTest.QTest.mouseClick(self.gui.receive_mode_button, QtCore.Qt.LeftButton)
            self.assertTrue(self.gui.mode, self.gui.MODE_RECEIVE)
        if type(mode) == ShareMode:
            QtTest.QTest.mouseClick(self.gui.share_mode_button, QtCore.Qt.LeftButton)
            self.assertTrue(self.gui.mode, self.gui.MODE_SHARE)

    def test_click_toggle_history(self, mode):
        '''Test that we can toggle Download or Upload history by clicking the toggle button'''
        currently_visible = mode.history.isVisible()
        QtTest.QTest.mouseClick(mode.toggle_history, QtCore.Qt.LeftButton)
        self.assertEqual(mode.history.isVisible(), not currently_visible)

    def test_history_indicator(self, mode, public_mode):
        '''Test that we can make sure the history is toggled off, do an action, and the indiciator works'''
        # Make sure history is toggled off
        if mode.history.isVisible():
            QtTest.QTest.mouseClick(mode.toggle_history, QtCore.Qt.LeftButton)
            self.assertFalse(mode.history.isVisible())

        # Indicator should not be visible yet
        self.assertFalse(mode.toggle_history.indicator_label.isVisible())

        if type(mode) == ReceiveMode:
            # Upload a file
            files = {'file[]': open('/tmp/test.txt', 'rb')}
            if not public_mode:
                path = 'http://127.0.0.1:{}/{}/upload'.format(self.gui.app.port, mode.web.slug)
            else:
                path = 'http://127.0.0.1:{}/upload'.format(self.gui.app.port)
            response = requests.post(path, files=files)
            QtTest.QTest.qWait(2000)

        if type(mode) == ShareMode:
            # Download files
            if public_mode:
                url = "http://127.0.0.1:{}/download".format(self.gui.app.port)
            else:
                url = "http://127.0.0.1:{}/{}/download".format(self.gui.app.port, self.gui.share_mode.web.slug)
            r = requests.get(url)
            QtTest.QTest.qWait(2000)

        # Indicator should be visible, have a value of "1"
        self.assertTrue(mode.toggle_history.indicator_label.isVisible())
        self.assertEqual(mode.toggle_history.indicator_label.text(), "1")

        # Toggle history back on, indicator should be hidden again
        QtTest.QTest.mouseClick(mode.toggle_history, QtCore.Qt.LeftButton)
        self.assertFalse(mode.toggle_history.indicator_label.isVisible())

    def test_history_is_not_visible(self, mode):
        '''Test that the History section is not visible'''
        self.assertFalse(mode.history.isVisible())

    def test_history_is_visible(self, mode):
        '''Test that the History section is visible'''
        self.assertTrue(mode.history.isVisible())

    def test_server_working_on_start_button_pressed(self, mode):
        '''Test we can start the service'''
        # Should be in SERVER_WORKING state
        QtTest.QTest.mouseClick(mode.server_status.server_button, QtCore.Qt.LeftButton)
        self.assertEqual(mode.server_status.status, 1)

    def test_server_status_indicator_says_starting(self, mode):
        '''Test that the Server Status indicator shows we are Starting'''
<<<<<<< HEAD
        if mode == 'receive':
            self.assertEquals(self.gui.receive_mode.server_status_label.text(), strings._('gui_status_indicator_share_working'))
        if mode == 'share':
            self.assertEquals(self.gui.share_mode.server_status_label.text(), strings._('gui_status_indicator_share_working'))
=======
        self.assertEquals(mode.server_status_label.text(), strings._('gui_status_indicator_share_working'))
>>>>>>> 75338066

    def test_settings_button_is_hidden(self):
        '''Test that the settings button is hidden when the server starts'''
        self.assertFalse(self.gui.settings_button.isVisible())

    def test_a_server_is_started(self, mode):
        '''Test that the server has started'''
        QtTest.QTest.qWait(2000)
        # Should now be in SERVER_STARTED state
        self.assertEqual(mode.server_status.status, 2)

    def test_a_web_server_is_running(self):
        '''Test that the web server has started'''
        sock = socket.socket(socket.AF_INET, socket.SOCK_STREAM)

        self.assertEqual(sock.connect_ex(('127.0.0.1',self.gui.app.port)), 0)

    def test_have_a_slug(self, mode, public_mode):
        '''Test that we have a valid slug'''
        if not public_mode:
            self.assertRegex(mode.server_status.web.slug, r'(\w+)-(\w+)')
        else:
            self.assertIsNone(mode.server_status.web.slug, r'(\w+)-(\w+)')


    def test_url_description_shown(self, mode):
        '''Test that the URL label is showing'''
        self.assertTrue(mode.server_status.url_description.isVisible())

    def test_have_copy_url_button(self, mode):
        '''Test that the Copy URL button is shown'''
        self.assertTrue(mode.server_status.copy_url_button.isVisible())

    def test_server_status_indicator_says_started(self, mode):
        '''Test that the Server Status indicator shows we are started'''
<<<<<<< HEAD
        if mode == 'receive':
            self.assertEquals(self.gui.receive_mode.server_status_label.text(), strings._('gui_status_indicator_receive_started'))
        if mode == 'share':
            self.assertEquals(self.gui.receive_mode.server_status_label.text(), strings._('gui_status_indicator_share_started'))
=======
        if type(mode) == ReceiveMode:
            self.assertEquals(mode.server_status_label.text(), strings._('gui_status_indicator_receive_started'))
        if type(mode) == ShareMode:
            self.assertEquals(mode.server_status_label.text(), strings._('gui_status_indicator_share_started'))
>>>>>>> 75338066

    def test_web_page(self, mode, string, public_mode):
        '''Test that the web page contains a string'''
        s = socks.socksocket()
        s.settimeout(60)
        s.connect(('127.0.0.1', self.gui.app.port))

        if not public_mode:
            path = '/{}'.format(mode.server_status.web.slug)
        else:
            path = '/'

        http_request = 'GET {} HTTP/1.0\r\n'.format(path)
        http_request += 'Host: 127.0.0.1\r\n'
        http_request += '\r\n'
        s.sendall(http_request.encode('utf-8'))

        with open('/tmp/webpage', 'wb') as file_to_write:
            while True:
               data = s.recv(1024)
               if not data:
                   break
               file_to_write.write(data)
            file_to_write.close()

        f = open('/tmp/webpage')
        self.assertTrue(string in f.read())
        f.close()

    def test_history_widgets_present(self, mode):
        '''Test that the relevant widgets are present in the history view after activity has taken place'''
        self.assertFalse(mode.history.empty.isVisible())
        self.assertTrue(mode.history.not_empty.isVisible())

    def test_counter_incremented(self, mode, count):
        '''Test that the counter has incremented'''
        self.assertEquals(mode.history.completed_count, count)

    def test_server_is_stopped(self, mode, stay_open):
        '''Test that the server stops when we click Stop'''
        if type(mode) == ReceiveMode or (type(mode) == ShareMode and stay_open):
            QtTest.QTest.mouseClick(mode.server_status.server_button, QtCore.Qt.LeftButton)
        self.assertEquals(mode.server_status.status, 0)

    def test_web_service_is_stopped(self):
        '''Test that the web server also stopped'''
        QtTest.QTest.qWait(2000)
        sock = socket.socket(socket.AF_INET, socket.SOCK_STREAM)

        # We should be closed by now. Fail if not!
        self.assertNotEqual(sock.connect_ex(('127.0.0.1',self.gui.app.port)), 0)

    def test_server_status_indicator_says_closed(self, mode, stay_open):
        '''Test that the Server Status indicator shows we closed'''
<<<<<<< HEAD
        if mode == 'receive':
            self.assertEquals(self.gui.receive_mode.server_status_label.text(), strings._('gui_status_indicator_receive_stopped'))
        if mode == 'share':
=======
        if type(mode) == ReceiveMode:
            self.assertEquals(self.gui.receive_mode.server_status_label.text(), strings._('gui_status_indicator_receive_stopped', True))
        if type(mode) == ShareMode:
>>>>>>> 75338066
            if stay_open:
                self.assertEquals(self.gui.share_mode.server_status_label.text(), strings._('gui_status_indicator_share_stopped'))
            else:
                self.assertEquals(self.gui.share_mode.server_status_label.text(), strings._('closing_automatically'))

    # Auto-stop timer tests
    def test_set_timeout(self, mode, timeout):
        '''Test that the timeout can be set'''
        timer = QtCore.QDateTime.currentDateTime().addSecs(timeout)
        mode.server_status.shutdown_timeout.setDateTime(timer)
        self.assertTrue(mode.server_status.shutdown_timeout.dateTime(), timer)

    def test_timeout_widget_hidden(self, mode):
        '''Test that the timeout widget is hidden when share has started'''
        self.assertFalse(mode.server_status.shutdown_timeout_container.isVisible())

    def test_server_timed_out(self, mode, wait):
        '''Test that the server has timed out after the timer ran out'''
        QtTest.QTest.qWait(wait)
        # We should have timed out now
        self.assertEqual(mode.server_status.status, 0)

    # Receive-specific tests
    def test_upload_file(self, public_mode, expected_file):
        '''Test that we can upload the file'''
        files = {'file[]': open('/tmp/test.txt', 'rb')}
        if not public_mode:
            path = 'http://127.0.0.1:{}/{}/upload'.format(self.gui.app.port, self.gui.receive_mode.web.slug)
        else:
            path = 'http://127.0.0.1:{}/upload'.format(self.gui.app.port)
        response = requests.post(path, files=files)
        QtTest.QTest.qWait(2000)
        self.assertTrue(os.path.isfile(expected_file))

    # Share-specific tests
    def test_file_selection_widget_has_a_file(self):
        '''Test that the number of files in the list is 1'''
        self.assertEqual(self.gui.share_mode.server_status.file_selection.get_num_files(), 1)

    def test_deleting_only_file_hides_delete_button(self):
        '''Test that clicking on the file item shows the delete button. Test that deleting the only item in the list hides the delete button'''
        rect = self.gui.share_mode.server_status.file_selection.file_list.visualItemRect(self.gui.share_mode.server_status.file_selection.file_list.item(0))
        QtTest.QTest.mouseClick(self.gui.share_mode.server_status.file_selection.file_list.viewport(), QtCore.Qt.LeftButton, pos=rect.center())
        # Delete button should be visible
        self.assertTrue(self.gui.share_mode.server_status.file_selection.delete_button.isVisible())
        # Click delete, and since there's no more files, the delete button should be hidden
        QtTest.QTest.mouseClick(self.gui.share_mode.server_status.file_selection.delete_button, QtCore.Qt.LeftButton)
        self.assertFalse(self.gui.share_mode.server_status.file_selection.delete_button.isVisible())

    def test_add_a_file_and_delete_using_its_delete_widget(self):
        '''Test that we can also delete a file by clicking on its [X] widget'''
        self.gui.share_mode.server_status.file_selection.file_list.add_file('/etc/hosts')
        QtTest.QTest.mouseClick(self.gui.share_mode.server_status.file_selection.file_list.item(0).item_button, QtCore.Qt.LeftButton)
        self.assertEqual(self.gui.share_mode.server_status.file_selection.get_num_files(), 0)

    def test_file_selection_widget_readd_files(self):
        '''Re-add some files to the list so we can share'''
        self.gui.share_mode.server_status.file_selection.file_list.add_file('/etc/hosts')
        self.gui.share_mode.server_status.file_selection.file_list.add_file('/tmp/test.txt')
        self.assertEqual(self.gui.share_mode.server_status.file_selection.get_num_files(), 2)

    def test_add_delete_buttons_hidden(self):
        '''Test that the add and delete buttons are hidden when the server starts'''
        self.assertFalse(self.gui.share_mode.server_status.file_selection.add_button.isVisible())
        self.assertFalse(self.gui.share_mode.server_status.file_selection.delete_button.isVisible())

    def test_download_share(self, public_mode):
        '''Test that we can download the share'''
        s = socks.socksocket()
        s.settimeout(60)
        s.connect(('127.0.0.1', self.gui.app.port))

        if public_mode:
            path = '/download'
        else:
            path = '{}/download'.format(self.gui.share_mode.web.slug)

        http_request = 'GET {} HTTP/1.0\r\n'.format(path)
        http_request += 'Host: 127.0.0.1\r\n'
        http_request += '\r\n'
        s.sendall(http_request.encode('utf-8'))

        with open('/tmp/download.zip', 'wb') as file_to_write:
            while True:
               data = s.recv(1024)
               if not data:
                   break
               file_to_write.write(data)
            file_to_write.close()

        zip = zipfile.ZipFile('/tmp/download.zip')
        QtTest.QTest.qWait(2000)
        self.assertEqual('onionshare', zip.read('test.txt').decode('utf-8'))

    def test_add_button_visible(self):
        '''Test that the add button should be visible'''
        self.assertTrue(self.gui.share_mode.server_status.file_selection.add_button.isVisible())<|MERGE_RESOLUTION|>--- conflicted
+++ resolved
@@ -9,16 +9,11 @@
 from PyQt5 import QtCore, QtTest
 
 from onionshare import strings
-<<<<<<< HEAD
 from onionshare.common import Common
 from onionshare.settings import Settings
 from onionshare.onion import Onion
 from onionshare.web import Web
 from onionshare_gui import Application, OnionShare, OnionShareGui
-=======
-from onionshare_gui.mode.receive_mode import ReceiveMode
-from onionshare_gui.mode.share_mode import ShareMode
->>>>>>> 75338066
 
 
 class CommonTests(object):
@@ -78,23 +73,6 @@
         '''Test that the status bar is visible'''
         self.assertTrue(self.gui.status_bar.isVisible())
 
-<<<<<<< HEAD
-    def test_info_widget_is_not_visible(self, mode):
-        '''Test that the info widget along top of screen is not shown'''
-        if mode == 'receive':
-            self.assertFalse(self.gui.receive_mode.info_widget.isVisible())
-        if mode == 'share':
-            self.assertFalse(self.gui.share_mode.info_widget.isVisible())
-
-    def test_info_widget_is_visible(self, mode):
-        '''Test that the info widget along top of screen is shown'''
-        if mode == 'receive':
-            self.assertTrue(self.gui.receive_mode.info_widget.isVisible())
-        if mode == 'share':
-            self.assertTrue(self.gui.share_mode.info_widget.isVisible())
-
-=======
->>>>>>> 75338066
     def test_click_mode(self, mode):
         '''Test that we can switch Mode by clicking the button'''
         if type(mode) == ReceiveMode:
@@ -163,14 +141,7 @@
 
     def test_server_status_indicator_says_starting(self, mode):
         '''Test that the Server Status indicator shows we are Starting'''
-<<<<<<< HEAD
-        if mode == 'receive':
-            self.assertEquals(self.gui.receive_mode.server_status_label.text(), strings._('gui_status_indicator_share_working'))
-        if mode == 'share':
-            self.assertEquals(self.gui.share_mode.server_status_label.text(), strings._('gui_status_indicator_share_working'))
-=======
         self.assertEquals(mode.server_status_label.text(), strings._('gui_status_indicator_share_working'))
->>>>>>> 75338066
 
     def test_settings_button_is_hidden(self):
         '''Test that the settings button is hidden when the server starts'''
@@ -206,17 +177,10 @@
 
     def test_server_status_indicator_says_started(self, mode):
         '''Test that the Server Status indicator shows we are started'''
-<<<<<<< HEAD
-        if mode == 'receive':
-            self.assertEquals(self.gui.receive_mode.server_status_label.text(), strings._('gui_status_indicator_receive_started'))
-        if mode == 'share':
-            self.assertEquals(self.gui.receive_mode.server_status_label.text(), strings._('gui_status_indicator_share_started'))
-=======
         if type(mode) == ReceiveMode:
             self.assertEquals(mode.server_status_label.text(), strings._('gui_status_indicator_receive_started'))
         if type(mode) == ShareMode:
             self.assertEquals(mode.server_status_label.text(), strings._('gui_status_indicator_share_started'))
->>>>>>> 75338066
 
     def test_web_page(self, mode, string, public_mode):
         '''Test that the web page contains a string'''
@@ -271,15 +235,9 @@
 
     def test_server_status_indicator_says_closed(self, mode, stay_open):
         '''Test that the Server Status indicator shows we closed'''
-<<<<<<< HEAD
-        if mode == 'receive':
-            self.assertEquals(self.gui.receive_mode.server_status_label.text(), strings._('gui_status_indicator_receive_stopped'))
-        if mode == 'share':
-=======
         if type(mode) == ReceiveMode:
             self.assertEquals(self.gui.receive_mode.server_status_label.text(), strings._('gui_status_indicator_receive_stopped', True))
         if type(mode) == ShareMode:
->>>>>>> 75338066
             if stay_open:
                 self.assertEquals(self.gui.share_mode.server_status_label.text(), strings._('gui_status_indicator_share_stopped'))
             else:
