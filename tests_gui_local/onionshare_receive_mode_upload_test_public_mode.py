#!/usr/bin/env python3
import os
import sys
import unittest
import pytest
import json

from PyQt5 import QtWidgets

from onionshare.common import Common
from onionshare.settings import Settings
from onionshare.web import Web
from onionshare import onion, strings
from onionshare_gui import *

from .commontests import CommonTests

class OnionShareGuiTest(unittest.TestCase):
    @classmethod
    def setUpClass(cls):
        test_settings = {
            "public_mode": True,
            "receive_allow_receiver_shutdown": True
        }
        cls.gui = CommonTests.set_up(test_settings)

    @classmethod
    def tearDownClass(cls):
<<<<<<< HEAD
        CommonTests.tear_down()
=======
        '''Clean up after tests'''
        try:
            os.remove('/tmp/test.txt')
            os.remove('/tmp/OnionShare/test.txt')
            os.remove('/tmp/OnionShare/test-2.txt')
        except:
            pass
>>>>>>> 75338066

    @pytest.mark.run(order=1)
    def test_gui_loaded(self):
        CommonTests.test_gui_loaded(self)

    @pytest.mark.run(order=2)
    def test_windowTitle_seen(self):
        CommonTests.test_windowTitle_seen(self)

    @pytest.mark.run(order=3)
    def test_settings_button_is_visible(self):
        CommonTests.test_settings_button_is_visible(self)

    @pytest.mark.run(order=4)
    def test_server_status_bar_is_visible(self):
        CommonTests.test_server_status_bar_is_visible(self)

    @pytest.mark.run(order=5)
    def test_click_mode(self):
        CommonTests.test_click_mode(self, self.gui.receive_mode)

    @pytest.mark.run(order=6)
    def test_history_is_not_visible(self):
        CommonTests.test_history_is_not_visible(self, self.gui.receive_mode)

    @pytest.mark.run(order=7)
    def test_click_toggle_history(self):
        CommonTests.test_click_toggle_history(self, self.gui.receive_mode)

    @pytest.mark.run(order=8)
    def test_history_is_visible(self):
        CommonTests.test_history_is_visible(self, self.gui.receive_mode)

    @pytest.mark.run(order=9)
    def test_server_working_on_start_button_pressed(self):
        CommonTests.test_server_working_on_start_button_pressed(self, self.gui.receive_mode)

    @pytest.mark.run(order=10)
    def test_server_status_indicator_says_starting(self):
        CommonTests.test_server_status_indicator_says_starting(self, self.gui.receive_mode)

    @pytest.mark.run(order=11)
    def test_settings_button_is_hidden(self):
        CommonTests.test_settings_button_is_hidden(self)

    @pytest.mark.run(order=12)
    def test_a_server_is_started(self):
       CommonTests.test_a_server_is_started(self, self.gui.receive_mode)

    @pytest.mark.run(order=13)
    def test_a_web_server_is_running(self):
        CommonTests.test_a_web_server_is_running(self)

    @pytest.mark.run(order=14)
    def test_have_a_slug(self):
       CommonTests.test_have_a_slug(self, self.gui.receive_mode, True)

    @pytest.mark.run(order=15)
    def test_url_description_shown(self):
       CommonTests.test_url_description_shown(self, self.gui.receive_mode)

    @pytest.mark.run(order=16)
    def test_have_copy_url_button(self):
       CommonTests.test_have_copy_url_button(self, self.gui.receive_mode)

    @pytest.mark.run(order=17)
    def test_server_status_indicator_says_started(self):
        CommonTests.test_server_status_indicator_says_started(self, self.gui.receive_mode)

    @pytest.mark.run(order=18)
    def test_web_page(self):
        CommonTests.test_web_page(self, self.gui.receive_mode, 'Select the files you want to send, then click', True)

    @pytest.mark.run(order=19)
    def test_upload_file(self):
        CommonTests.test_upload_file(self, True, '/tmp/OnionShare/test.txt')

    @pytest.mark.run(order=20)
    def test_history_widgets_present(self):
        CommonTests.test_history_widgets_present(self, self.gui.receive_mode)

    @pytest.mark.run(order=21)
    def test_counter_incremented(self):
        CommonTests.test_counter_incremented(self, self.gui.receive_mode, 1)

    @pytest.mark.run(order=22)
    def test_upload_same_file_is_renamed(self):
        CommonTests.test_upload_file(self, True, '/tmp/OnionShare/test-2.txt')

    @pytest.mark.run(order=23)
    def test_upload_count_incremented_again(self):
        CommonTests.test_counter_incremented(self, self.gui.receive_mode, 2)

    @pytest.mark.run(order=24)
    def test_history_indicator(self):
        CommonTests.test_history_indicator(self, self.gui.receive_mode, True)

    @pytest.mark.run(order=25)
    def test_server_is_stopped(self):
        CommonTests.test_server_is_stopped(self, self.gui.receive_mode, False)

    @pytest.mark.run(order=26)
    def test_web_service_is_stopped(self):
        CommonTests.test_web_service_is_stopped(self)

    @pytest.mark.run(order=27)
    def test_server_status_indicator_says_closed(self):
        CommonTests.test_server_status_indicator_says_closed(self, self.gui.receive_mode, False)

if __name__ == "__main__":
    unittest.main()<|MERGE_RESOLUTION|>--- conflicted
+++ resolved
@@ -26,17 +26,7 @@
 
     @classmethod
     def tearDownClass(cls):
-<<<<<<< HEAD
         CommonTests.tear_down()
-=======
-        '''Clean up after tests'''
-        try:
-            os.remove('/tmp/test.txt')
-            os.remove('/tmp/OnionShare/test.txt')
-            os.remove('/tmp/OnionShare/test-2.txt')
-        except:
-            pass
->>>>>>> 75338066
 
     @pytest.mark.run(order=1)
     def test_gui_loaded(self):
