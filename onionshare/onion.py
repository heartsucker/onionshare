--- conflicted
+++ resolved
@@ -264,18 +264,13 @@
                     break
                 time.sleep(0.2)
 
-<<<<<<< HEAD
                 # If using bridges, it might take a bit longer to connect to Tor
                 if self.settings.get('tor_bridges_use_custom_bridges') or self.settings.get('tor_bridges_use_obfs4'):
-                    connect_timeout = 60
+                    connect_timeout = 150
                 else:
-                    # Timeout after 45 seconds
-                    connect_timeout = 45
+                    # Timeout after 120 seconds
+                    connect_timeout = 120
                 if time.time() - start_ts > connect_timeout:
-=======
-                # Timeout after 90 seconds
-                if time.time() - start_ts > 90:
->>>>>>> a75faea4
                     print("")
                     self.tor_proc.terminate()
                     raise BundledTorTimeout(strings._('settings_error_bundled_tor_timeout'))
