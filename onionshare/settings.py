# -*- coding: utf-8 -*-
"""
OnionShare | https://onionshare.org/

Copyright (C) 2014-2018 Micah Lee <micah@micahflee.com>

This program is free software: you can redistribute it and/or modify
it under the terms of the GNU General Public License as published by
the Free Software Foundation, either version 3 of the License, or
(at your option) any later version.

This program is distributed in the hope that it will be useful,
but WITHOUT ANY WARRANTY; without even the implied warranty of
MERCHANTABILITY or FITNESS FOR A PARTICULAR PURPOSE.  See the
GNU General Public License for more details.

You should have received a copy of the GNU General Public License
along with this program.  If not, see <http://www.gnu.org/licenses/>.
"""

import json
import os
import platform
import locale
import pwd

from . import strings


class Settings(object):
    """
    This class stores all of the settings for OnionShare, specifically for how
    to connect to Tor. If it can't find the settings file, it uses the default,
    which is to attempt to connect automatically using default Tor Browser
    settings.
    """
    def __init__(self, common, config=False):
        self.common = common

        self.common.log('Settings', '__init__')

        # Default config
        self.filename = self.build_filename()

        # If a readable config file was provided, use that instead
        if config:
            if os.path.isfile(config):
                self.filename = config
            else:
                self.common.log('Settings', '__init__', 'Supplied config does not exist or is unreadable. Falling back to default location')

        # Dictionary of available languages in this version of OnionShare,
        # mapped to the language name, in that language
        self.available_locales = {
            'cs': 'Hrvatski',   # Croatian
            'da': 'Dansk',      # Danish
            'de': 'Deutsch',    # German
            'en': 'English',    # English
            'eo': 'Esperanto',  # Esperanto
            'es': 'Español',    # Spanish
            'fi': 'Suomi',      # Finnish
            'fr': 'Français',   # French
            'it': 'Italiano',   # Italian
            'nl': 'Nederlands', # Dutch
            'no': 'Norsk',      # Norweigan
            'pt': 'Português',  # Portuguese
            'ru': 'Русский',    # Russian
            'tr': 'Türkçe'      # Turkish
        }

        # These are the default settings. They will get overwritten when loading from disk
        self.default_settings = {
            'version': self.common.version,
            'connection_type': 'bundled',
            'control_port_address': '127.0.0.1',
            'control_port_port': 9051,
            'socks_address': '127.0.0.1',
            'socks_port': 9050,
            'socket_file_path': '/var/run/tor/control',
            'auth_type': 'no_auth',
            'auth_password': '',
            'close_after_first_download': True,
            'shutdown_timeout': False,
            'use_stealth': False,
            'use_autoupdate': True,
            'autoupdate_timestamp': None,
            'no_bridges': True,
            'tor_bridges_use_obfs4': False,
            'tor_bridges_use_meek_lite_azure': False,
            'tor_bridges_use_custom_bridges': '',
            'use_legacy_v2_onions': False,
            'save_private_key': False,
            'private_key': '',
            'public_mode': False,
            'slug': '',
            'hidservauth_string': '',
            'downloads_dir': self.build_default_downloads_dir(),
            'receive_allow_receiver_shutdown': True,
            'locale': None # this gets defined in fill_in_defaults()
        }
        self._settings = {}
        self.fill_in_defaults()

    def fill_in_defaults(self):
        """
        If there are any missing settings from self._settings, replace them with
        their default values.
        """
        for key in self.default_settings:
            if key not in self._settings:
                self._settings[key] = self.default_settings[key]

        # Choose the default locale based on the OS preference, and fall-back to English
        if self._settings['locale'] is None:
            default_locale = locale.getdefaultlocale()[0][:2]
            if default_locale not in self.available_locales:
                default_locale = 'en'
            self._settings['locale'] = default_locale

    def build_filename(self):
        """
        Returns the path of the settings file.
        """
        return os.path.join(self.common.build_data_dir(), 'onionshare.json')

    def build_default_downloads_dir(self):
        """
        Returns the path of the default Downloads directory for receive mode.
        """
<<<<<<< HEAD
        # TODO: Test in Windows, though it looks like it should work
        # https://docs.python.org/3/library/os.path.html#os.path.expanduser
        if self.common.platform == "Darwin":
            # We can't use os.path.expanduser in macOS because in the sandbox it
            # returns the path to the sandboxed homedir
            real_homedir = pwd.getpwuid(os.getuid()).pw_dir
            return os.path.join(real_homedir, 'OnionShare')
=======
        # On Windows, os.path.expanduser() needs to use backslash, or else it
        # retains the forward slash, which breaks opening the folder in explorer.
        p = platform.system()
        if p == 'Windows':
            return os.path.expanduser('~\OnionShare')
>>>>>>> 6bfe9d44
        else:
            return os.path.expanduser('~/OnionShare')

    def load(self):
        """
        Load the settings from file.
        """
        self.common.log('Settings', 'load')

        # If the settings file exists, load it
        if os.path.exists(self.filename):
            try:
                self.common.log('Settings', 'load', 'Trying to load {}'.format(self.filename))
                with open(self.filename, 'r') as f:
                    self._settings = json.load(f)
                    self.fill_in_defaults()
            except:
                pass

        # Make sure downloads_dir exists
        try:
            os.makedirs(self.get('downloads_dir'), exist_ok=True)
        except:
            pass

    def save(self):
        """
        Save settings to file.
        """
        self.common.log('Settings', 'save')
        os.makedirs(os.path.dirname(self.filename), exist_ok=True)
        open(self.filename, 'w').write(json.dumps(self._settings))
        self.common.log('Settings', 'save', 'Settings saved in {}'.format(self.filename))

    def get(self, key):
        return self._settings[key]

    def set(self, key, val):
        # If typecasting int values fails, fallback to default values
        if key == 'control_port_port' or key == 'socks_port':
            try:
                val = int(val)
            except:
                if key == 'control_port_port':
                    val = self.default_settings['control_port_port']
                elif key == 'socks_port':
                    val = self.default_settings['socks_port']

        self._settings[key] = val<|MERGE_RESOLUTION|>--- conflicted
+++ resolved
@@ -127,22 +127,18 @@
         """
         Returns the path of the default Downloads directory for receive mode.
         """
-<<<<<<< HEAD
-        # TODO: Test in Windows, though it looks like it should work
-        # https://docs.python.org/3/library/os.path.html#os.path.expanduser
+
         if self.common.platform == "Darwin":
-            # We can't use os.path.expanduser in macOS because in the sandbox it
+            # We can't use os.path.expanduser() in macOS because in the sandbox it
             # returns the path to the sandboxed homedir
             real_homedir = pwd.getpwuid(os.getuid()).pw_dir
             return os.path.join(real_homedir, 'OnionShare')
-=======
-        # On Windows, os.path.expanduser() needs to use backslash, or else it
-        # retains the forward slash, which breaks opening the folder in explorer.
-        p = platform.system()
-        if p == 'Windows':
+        elif self.common.platform == "Windows":
+            # On Windows, os.path.expanduser() needs to use backslash, or else it
+            # retains the forward slash, which breaks opening the folder in explorer.
             return os.path.expanduser('~\OnionShare')
->>>>>>> 6bfe9d44
         else:
+            # All other OSes
             return os.path.expanduser('~/OnionShare')
 
     def load(self):
