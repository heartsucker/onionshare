# -*- coding: utf-8 -*-
"""
OnionShare | https://onionshare.org/

Copyright (C) 2014 Micah Lee <micah@micahflee.com>

This program is free software: you can redistribute it and/or modify
it under the terms of the GNU General Public License as published by
the Free Software Foundation, either version 3 of the License, or
(at your option) any later version.

This program is distributed in the hope that it will be useful,
but WITHOUT ANY WARRANTY; without even the implied warranty of
MERCHANTABILITY or FITNESS FOR A PARTICULAR PURPOSE.  See the
GNU General Public License for more details.

You should have received a copy of the GNU General Public License
along with this program.  If not, see <http://www.gnu.org/licenses/>.
"""
import os, sys, subprocess, time, argparse, inspect, shutil, socket, threading, urllib2
import socks

from stem.control import Controller
from stem import SocketError

import strings, helpers, web

class NoTor(Exception): pass
class TailsError(Exception): pass

class OnionShare(object):
    def __init__(self, debug=False, local_only=False, stay_open=False):
        self.port = None

        # debug mode
        if debug:
            web.debug_mode()

        # do not use tor -- for development
        self.local_only = local_only

        # automatically close when download is finished
        self.stay_open = stay_open

        # files and dirs to delete on shutdown
        self.cleanup_filenames = []

    def cleanup(self):
        for filename in self.cleanup_filenames:
            if os.path.isfile(filename):
                os.remove(filename)
            elif os.path.isdir(filename):
                shutil.rmtree(filename)
        self.cleanup_filenames = []

    def choose_port(self):
        # let the OS choose a port
        tmpsock = socket.socket()
        tmpsock.bind(("127.0.0.1", 0))
        self.port = tmpsock.getsockname()[1]
        tmpsock.close()

    def start_hidden_service(self, gui=False, tails_root=False):
        if not self.port:
            self.choose_port()

        if helpers.get_platform() == 'Tails' and not tails_root:
            # in Tails, start the hidden service in a root process
            if gui:
                args = ['/usr/bin/gksudo', '-D', 'OnionShare', '--', '/usr/bin/onionshare']
            else:
                args = ['/usr/bin/sudo', '--', '/usr/bin/onionshare']
            p = subprocess.Popen(args+[str(self.port)], stderr=subprocess.PIPE, stdout=subprocess.PIPE)
            stdout = p.stdout.read(22) # .onion URLs are 22 chars long

            if stdout:
                self.onion_host = stdout
            else:
                if p.poll() == -1:
                    raise TailsError(o.stderr.read())
                else:
                    raise TailsError(strings._("error_tails_unknown_root"))

        else:
            if self.local_only:
                self.onion_host = '127.0.0.1:{0}'.format(self.port)

            else:
                # come up with a hidden service directory name
                hidserv_dir = '{0}/onionshare_{1}'.format(helpers.get_tmp_dir(), helpers.random_string(8))
                self.cleanup_filenames.append(hidserv_dir)

                # connect to the tor controlport
                controller = False
                tor_control_ports = [9051, 9151]
                for tor_control_port in tor_control_ports:
                    try:
                        controller = Controller.from_port(port=tor_control_port)
                        break
                    except SocketError:
                        pass
                if not controller:
                    raise NoTor(strings._("cant_connect_ctrlport").format(tor_control_ports))
                controller.authenticate()

                # set up hidden service
                controller.set_options([
                    ('HiddenServiceDir', hidserv_dir),
                    ('HiddenServicePort', '80 127.0.0.1:{0}'.format(self.port))
                ])

                # figure out the .onion hostname
                hostname_file = '{0}/hostname'.format(hidserv_dir)
                self.onion_host = open(hostname_file, 'r').read().strip()

    def wait_for_hs(self):
        if self.local_only:
            return True

        print strings._('wait_for_hs')

        ready = False
        while not ready:
            try:
                sys.stdout.write('{0} '.format(strings._('wait_for_hs_trying')))
                sys.stdout.flush()

                if helpers.get_platform() == 'Tails':
                    # in Tails everything is proxies over Tor already
                    # so no need to set the socks5 proxy
                    urllib2.urlopen('http://{0}'.format(self.onion_host))
                else:
                    tor_exists = False
                    tor_socks_ports = [9050, 9150]
                    for tor_socks_port in tor_socks_ports:
                        try:
                            s = socks.socksocket()
                            s.setproxy(socks.PROXY_TYPE_SOCKS5, '127.0.0.1', tor_socks_port)
                            s.connect((self.onion_host, 80))
                            s.close()
                            tor_exists = True
                            break
                        except socks.ProxyConnectionError:
                            pass
                    if not tor_exists:
                        raise NoTor(strings._("cant_connect_socksport").format(tor_socks_ports))
                ready = True

                sys.stdout.write('{0}\n'.format(strings._('wait_for_hs_yup')))
            except socks.SOCKS5Error: # non-Tails error
                sys.stdout.write('{0}\n'.format(strings._('wait_for_hs_nope')))
                sys.stdout.flush()
            except urllib2.HTTPError: # Tails error
                sys.stdout.write('{0}\n'.format(strings._('wait_for_hs_nope')))
                sys.stdout.flush()
            except KeyboardInterrupt:
                return False
        return True

def tails_root():
    # if running in Tails and as root, do only the things that require root
    if helpers.get_platform() == 'Tails' and helpers.is_root():
        parser = argparse.ArgumentParser()
        parser.add_argument('port', nargs=1, help=strings._("help_tails_port"))
        args = parser.parse_args()

        try:
            port = int(args.port[0])
        except ValueError:
            sys.stderr.write('{0}\n'.format(strings._("error_tails_invalid_port")))
            sys.exit(-1)

        # open hole in firewall
        subprocess.call(['/sbin/iptables', '-I', 'OUTPUT', '-o', 'lo', '-p', 'tcp', '--dport', str(port), '-j', 'ACCEPT'])

        # start hidden service
        app = OnionShare()
        app.choose_port()
        app.port = port
        app.start_hidden_service(False, True)
        sys.stdout.write(app.onion_host)
        sys.stdout.flush()

        # close hole in firewall on shutdown
        import signal
        def handler(signum = None, frame = None):
            subprocess.call(['/sbin/iptables', '-D', 'OUTPUT', '-o', 'lo', '-p', 'tcp', '--dport', str(port), '-j', 'ACCEPT'])
            sys.exit()
        for sig in [signal.SIGTERM, signal.SIGINT, signal.SIGHUP, signal.SIGQUIT]:
            signal.signal(sig, handler)

        # stay open until killed
        while True:
            time.sleep(1)

def main():
    strings.load_strings()
    tails_root()

    # parse arguments
    parser = argparse.ArgumentParser()
    parser.add_argument('--local-only', action='store_true', dest='local_only', help=strings._("help_local_only"))
    parser.add_argument('--stay-open', action='store_true', dest='stay_open', help=strings._("help_stay_open"))
    parser.add_argument('--debug', action='store_true', dest='debug', help=strings._("help_debug"))
    parser.add_argument('filename', metavar='filename', nargs='+', help=strings._('help_filename'))
    args = parser.parse_args()

    filenames = args.filename
    for i in range(len(filenames)):
        filenames[i] = os.path.abspath(filenames[i])

    local_only = bool(args.local_only)
    debug = bool(args.debug)
    stay_open = bool(args.stay_open)

    # validation
    valid = True
    for filename in filenames:
        if not os.path.exists(filename):
            print(strings._("not_a_file").format(filename))
            valid = False
    if not valid:
        sys.exit()

    # start the onionshare app
    try:
        app = OnionShare(debug, local_only, stay_open)
        app.choose_port()
        print strings._("connecting_ctrlport").format(app.port)
        app.start_hidden_service()
    except NoTor as e:
        sys.exit(e.args[0])
    except TailsError as e:
        sys.exit(e.args[0])

    # prepare files to share
    print strings._("preparing_files")
    web.set_file_info(filenames)
    app.cleanup_filenames.append(web.zip_filename)

    # start onionshare service in new thread
    t = threading.Thread(target=web.start, args=(app.port, app.stay_open))
    t.daemon = True
    t.start()

    # wait for hs
    ready = app.wait_for_hs()
    if not ready:
        sys.exit()

    print strings._("give_this_url")
    print 'http://{0}/{1}'.format(app.onion_host, web.slug)
    print ''
    print strings._("ctrlc_to_stop")

    # wait for app to close
<<<<<<< HEAD
    running = True
    while running:
        try:
            time.sleep(0.5)
        except KeyboardInterrupt:
            running = False
            web.stop(app.port)

    # shutdown
    app.cleanup()
=======
    try:
        t.join()
    except KeyboardInterrupt:
        web.stop(app.port)
    finally:
        # shutdown
        app.cleanup()
>>>>>>> e33cfd62

if __name__ == '__main__':
    main()<|MERGE_RESOLUTION|>--- conflicted
+++ resolved
@@ -254,18 +254,6 @@
     print strings._("ctrlc_to_stop")
 
     # wait for app to close
-<<<<<<< HEAD
-    running = True
-    while running:
-        try:
-            time.sleep(0.5)
-        except KeyboardInterrupt:
-            running = False
-            web.stop(app.port)
-
-    # shutdown
-    app.cleanup()
-=======
     try:
         t.join()
     except KeyboardInterrupt:
@@ -273,7 +261,6 @@
     finally:
         # shutdown
         app.cleanup()
->>>>>>> e33cfd62
 
 if __name__ == '__main__':
     main()