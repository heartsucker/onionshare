--- conflicted
+++ resolved
@@ -17,37 +17,6 @@
 You should have received a copy of the GNU General Public License
 along with this program.  If not, see <http://www.gnu.org/licenses/>.
 """
-<<<<<<< HEAD
-=======
-import os, sys, subprocess, time, argparse, shutil, socket, threading, urllib2, httplib, tempfile
-import socks
-
-from stem.control import Controller
-
-import strings, helpers, web
-
-
-class NoTor(Exception):
-    pass
-
-
-class TailsError(Exception):
-    pass
-
-
-class HSDirError(Exception):
-    pass
-
-
-def hsdic2list(dic):
-    """Convert what we get from get_conf_map to what we need for set_options"""
-    return [
-        pair for pairs in [
-            [('HiddenServiceDir', vals[0]), ('HiddenServicePort', vals[1])]
-            for vals in zip(dic.get('HiddenServiceDir', []), dic.get('HiddenServicePort', []))
-        ] for pair in pairs
-    ]
->>>>>>> 34591b56
 
 import os, sys, subprocess, time, argparse, inspect, shutil, socket, threading
 import strings, helpers, web, hs
@@ -86,167 +55,9 @@
         if not self.port:
             self.choose_port()
 
-<<<<<<< HEAD
         if self.local_only:
             self.onion_host = '127.0.0.1:{0:d}'.format(self.port)
             return
-=======
-        if helpers.get_platform() == 'Tails' and not tails_root:
-            # in Tails, start the hidden service in a root process
-            if gui:
-                args = ['/usr/bin/gksudo', '-D', 'OnionShare', '--', '/usr/bin/onionshare']
-            else:
-                args = ['/usr/bin/sudo', '--', '/usr/bin/onionshare']
-            print "Executing: {0:s}".format(args+[str(self.port)])
-            p = subprocess.Popen(args+[str(self.port)], stderr=subprocess.PIPE, stdout=subprocess.PIPE)
-            stdout = p.stdout.read(22)  # .onion URLs are 22 chars long
-
-            if stdout:
-                self.onion_host = stdout
-                print 'Got onion_host: {0:s}'.format(self.onion_host)
-            else:
-                if p.poll() == -1:
-                    raise TailsError(sys.stderr.read())
-                else:
-                    raise TailsError(strings._("error_tails_unknown_root"))
-
-        else:
-            if self.local_only:
-                self.onion_host = '127.0.0.1:{0:d}'.format(self.port)
-
-            else:
-                # come up with a hidden service directory name
-                if helpers.get_platform() == 'Tails':
-                    # need to create HS directory in /var/lib/tor because of AppArmor rules included in Tails
-                    self.hidserv_dir = tempfile.mkdtemp(dir='/var/lib/tor')
-
-                    # change owner to debian-tor
-                    import pwd
-                    import grp
-                    uid = pwd.getpwnam("debian-tor").pw_uid
-                    gid = grp.getgrnam("debian-tor").gr_gid
-                    os.chown(self.hidserv_dir, uid, gid)
-                else:
-                    # in non-Tails linux, onionshare will create HS dir in /tmp/onionshare/*
-                    path = '/tmp/onionshare'
-                    try:
-                        if not os.path.exists(path):
-                            os.makedirs(path, 0700)
-                    except:
-                        raise HSDirError(strings._("error_hs_dir_cannot_create").format(path))
-                    if not os.access(path, os.W_OK):
-                        raise HSDirError(strings._("error_hs_dir_not_writable").format(path))
-
-                    self.hidserv_dir = tempfile.mkdtemp(dir=path)
-                self.cleanup_filenames.append(self.hidserv_dir)
-
-                # connect to the tor controlport
-                self.controller = None
-                tor_control_ports = [9051, 9151]
-                for tor_control_port in tor_control_ports:
-                    try:
-                        self.controller = Controller.from_port(port=tor_control_port)
-                        self.controller.authenticate()
-                        break
-                    except:
-                        pass
-                if not self.controller:
-                    raise NoTor(strings._("cant_connect_ctrlport").format(tor_control_ports))
-
-                # set up hidden service
-                if helpers.get_platform() == 'Windows':
-                    self.hidserv_dir = self.hidserv_dir.replace('\\', '/')
-                hsdic = self.controller.get_conf_map('HiddenServiceOptions') or {
-                    'HiddenServiceDir': [], 'HiddenServicePort': []
-                }
-                if self.hidserv_dir in hsdic.get('HiddenServiceDir', []):
-                    # Maybe a stale service with the wrong local port
-                    dropme = hsdic['HiddenServiceDir'].index(self.hidserv_dir)
-                    del hsdic['HiddenServiceDir'][dropme]
-                    del hsdic['HiddenServicePort'][dropme]
-                hsdic['HiddenServiceDir'] = hsdic.get('HiddenServiceDir', [])+[self.hidserv_dir]
-                hsdic['HiddenServicePort'] = hsdic.get('HiddenServicePort', [])+[
-                    '80 127.0.0.1:{0:d}'.format(self.port)]
-
-                self.controller.set_options(hsdic2list(hsdic))
-
-                # figure out the .onion hostname
-                hostname_file = '{0:s}/hostname'.format(self.hidserv_dir)
-                self.onion_host = open(hostname_file, 'r').read().strip()
-
-    def wait_for_hs(self):
-        if self.local_only:
-            return True
-
-        print strings._('wait_for_hs')
-
-        ready = False
-        while not ready:
-            try:
-                sys.stdout.write('{0:s} '.format(strings._('wait_for_hs_trying')))
-                sys.stdout.flush()
-
-                if helpers.get_platform() == 'Tails':
-                    # in Tails everything is proxies over Tor already
-                    # so no need to set the socks5 proxy
-                    urllib2.urlopen('http://{0:s}'.format(self.onion_host))
-                else:
-                    tor_exists = False
-                    tor_socks_ports = [9050, 9150]
-                    for tor_socks_port in tor_socks_ports:
-                        try:
-                            s = socks.socksocket()
-                            s.setproxy(socks.PROXY_TYPE_SOCKS5, '127.0.0.1', tor_socks_port)
-                            s.connect((self.onion_host, 80))
-                            s.close()
-                            tor_exists = True
-                            break
-                        except socks.ProxyConnectionError:
-                            pass
-                    if not tor_exists:
-                        raise NoTor(strings._("cant_connect_socksport").format(tor_socks_ports))
-                ready = True
-
-                sys.stdout.write('{0:s}\n'.format(strings._('wait_for_hs_yup')))
-            except socks.SOCKS5Error:  # non-Tails error
-                sys.stdout.write('{0:s}\n'.format(strings._('wait_for_hs_nope')))
-                sys.stdout.flush()
-            except urllib2.HTTPError:  # Tails error
-                sys.stdout.write('{0:s}\n'.format(strings._('wait_for_hs_nope')))
-                sys.stdout.flush()
-            except httplib.BadStatusLine:  # Tails (with bridge) error
-                sys.stdout.write('{0:s}\n'.format(strings._('wait_for_hs_nope')))
-                sys.stdout.flush()
-            except KeyboardInterrupt:
-                return False
-        return True
-
-
-def tails_root():
-    # if running in Tails and as root, do only the things that require root
-    if helpers.get_platform() == 'Tails' and helpers.is_root():
-        parser = argparse.ArgumentParser()
-        parser.add_argument('port', nargs=1, help=strings._("help_tails_port"))
-        args = parser.parse_args()
-
-        try:
-            port = int(args.port[0])
-        except ValueError:
-            sys.stderr.write('{0:s}\n'.format(strings._("error_tails_invalid_port")))
-            sys.exit(-1)
-
-        # open hole in firewall
-        subprocess.call(['/sbin/iptables', '-I', 'OUTPUT', '-o', 'lo',
-                         '-p', 'tcp', '--dport', str(port), '-j', 'ACCEPT'])
-
-        # start hidden service
-        app = OnionShare()
-        app.choose_port()
-        app.port = port
-        app.start_hidden_service(False, True)
-        sys.stdout.write(app.onion_host)
-        sys.stdout.flush()
->>>>>>> 34591b56
 
         if not self.hs:
             self.hs = hs.HS(self.transparent_torification)
