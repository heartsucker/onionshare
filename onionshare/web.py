--- conflicted
+++ resolved
@@ -30,12 +30,7 @@
 zip_filename = None
 zip_filesize = None
 
-<<<<<<< HEAD
-def set_file_info(filenames):
-=======
-
 def set_file_info(filenames, processed_size_callback=None):
->>>>>>> 3b11f4d3
     """
     Using the list of filenames being shared, fill in details that the web
     page will need to display. This includes zipping up the file in order to
