--- conflicted
+++ resolved
@@ -69,15 +69,9 @@
     def test_server_status_indicator_says_starting(self, mode):
         '''Test that the Server Status indicator shows we are Starting'''
         if mode == 'receive':
-<<<<<<< HEAD
             self.assertEquals(self.gui.receive_mode.server_status_label.text(), strings._('gui_status_indicator_share_working'))
         if mode == 'share':
             self.assertEquals(self.gui.share_mode.server_status_label.text(), strings._('gui_status_indicator_share_working'))
-=======
-            self.assertEqual(self.gui.receive_mode.server_status_label.text(), strings._('gui_status_indicator_share_working', True))
-        if mode == 'share':
-            self.assertEqual(self.gui.share_mode.server_status_label.text(), strings._('gui_status_indicator_share_working', True))
->>>>>>> 1fd647b8
 
     def test_settings_button_is_hidden(self):
         '''Test that the settings button is hidden when the server starts'''
@@ -132,15 +126,9 @@
     def test_server_status_indicator_says_started(self, mode):
         '''Test that the Server Status indicator shows we are started'''
         if mode == 'receive':
-<<<<<<< HEAD
             self.assertEquals(self.gui.receive_mode.server_status_label.text(), strings._('gui_status_indicator_receive_started'))
         if mode == 'share':
             self.assertEquals(self.gui.receive_mode.server_status_label.text(), strings._('gui_status_indicator_share_started'))
-=======
-            self.assertEqual(self.gui.receive_mode.server_status_label.text(), strings._('gui_status_indicator_receive_started', True))
-        if mode == 'share':
-            self.assertEqual(self.gui.receive_mode.server_status_label.text(), strings._('gui_status_indicator_share_started', True))
->>>>>>> 1fd647b8
 
     def test_web_page(self, mode, string, public_mode):
         '''Test that the web page contains a string'''
@@ -213,21 +201,12 @@
     def test_server_status_indicator_says_closed(self, mode, stay_open):
         '''Test that the Server Status indicator shows we closed'''
         if mode == 'receive':
-<<<<<<< HEAD
             self.assertEquals(self.gui.receive_mode.server_status_label.text(), strings._('gui_status_indicator_receive_stopped'))
         if mode == 'share':
             if stay_open:
                 self.assertEquals(self.gui.share_mode.server_status_label.text(), strings._('gui_status_indicator_share_stopped'))
             else:
                 self.assertEquals(self.gui.share_mode.server_status_label.text(), strings._('closing_automatically'))
-=======
-            self.assertEqual(self.gui.receive_mode.server_status_label.text(), strings._('gui_status_indicator_receive_stopped', True))
-        if mode == 'share':
-            if stay_open:
-                self.assertEqual(self.gui.share_mode.server_status_label.text(), strings._('gui_status_indicator_share_stopped', True))
-            else:
-                self.assertEqual(self.gui.share_mode.server_status_label.text(), strings._('closing_automatically', True))
->>>>>>> 1fd647b8
 
     def test_cancel_the_share(self, mode):
         '''Test that we can cancel this share before it's started up '''
