--- conflicted
+++ resolved
@@ -149,17 +149,7 @@
 pip3 install -r install/requirements-tests.txt
 ```
 
-<<<<<<< HEAD
-You must have `pytest` in your path point to python 3's pytest. If necessary, you might need to make a symlink, like:
-
-```sh
-ln -s /usr/bin/pytest-3 /usr/local/bin/pytest
-```
-
-If you'd like to run the CLI-based tests that Travis runs:
-=======
 Then you can run `pytest` against the `tests/` directory.
->>>>>>> a39cd080
 
 ```sh
 pytest tests/
