--- conflicted
+++ resolved
@@ -11,15 +11,11 @@
 
 Install the needed dependencies:
 
-<<<<<<< HEAD
-For Debian-like distros: `apt install -y build-essential fakeroot python3-all python3-stdeb dh-python python3-flask python3-stem python3-pyqt5 python-nautilus python3-pytest tor obfs4proxy python3-cryptography python3-crypto python3-nacl python3-pip; pip3 install pysha3`
+For Debian-like distros: `apt install -y build-essential fakeroot python3-all python3-stdeb dh-python python3-flask python3-stem python3-pyqt5 python-nautilus python3-pytest tor obfs4proxy python3-cryptography python3-crypto python3-nacl python3-pip python3-socks python3-sha3`
 
-For Fedora-like distros: `dnf install -y rpm-build python3-flask python3-stem python3-qt5 python3-pytest nautilus-python tor obfs4 python3-pynacl python3-cryptography python3-crypto python3-pip; pip3 install pysha3`
-=======
-For Debian-like distros: `apt install -y build-essential fakeroot python3-all python3-stdeb dh-python python3-socks python3-flask python3-stem python3-pyqt5 python-nautilus python3-pytest tor obfs4proxy`
+On some older versions of Debian you may need to install pysha3 with `pip3 install pysha3` if python3-sha3 is not available.
 
-For Fedora-like distros: `dnf install -y rpm-build python3-flask python3-stem python3-qt5 python3-pytest nautilus-python tor obfs4 rpm-build`
->>>>>>> 13652e3b
+For Fedora-like distros: `dnf install -y rpm-build python3-flask python3-stem python3-qt5 python3-pytest nautilus-python tor obfs4 python3-pynacl python3-cryptography python3-crypto python3-pip python3-pysocks`
 
 After that you can try both the CLI and the GUI version of OnionShare:
 
