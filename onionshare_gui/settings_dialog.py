# -*- coding: utf-8 -*-
"""
OnionShare | https://onionshare.org/

Copyright (C) 2014-2018 Micah Lee <micah@micahflee.com>

This program is free software: you can redistribute it and/or modify
it under the terms of the GNU General Public License as published by
the Free Software Foundation, either version 3 of the License, or
(at your option) any later version.

This program is distributed in the hope that it will be useful,
but WITHOUT ANY WARRANTY; without even the implied warranty of
MERCHANTABILITY or FITNESS FOR A PARTICULAR PURPOSE.  See the
GNU General Public License for more details.

You should have received a copy of the GNU General Public License
along with this program.  If not, see <http://www.gnu.org/licenses/>.
"""
from PyQt5 import QtCore, QtWidgets, QtGui
import sys, platform, datetime, re

from onionshare import strings, common
from onionshare.settings import Settings
from onionshare.onion import *

from .widgets import Alert
from .update_checker import *
from .tor_connection_dialog import TorConnectionDialog

class SettingsDialog(QtWidgets.QDialog):
    """
    Settings dialog.
    """
    settings_saved = QtCore.pyqtSignal()

    def __init__(self, common, onion, qtapp, config=False, local_only=False):
        super(SettingsDialog, self).__init__()

        self.common = common

        self.common.log('SettingsDialog', '__init__')

        self.onion = onion
        self.qtapp = qtapp
        self.config = config
        self.local_only = local_only

        self.setModal(True)
        self.setWindowTitle(strings._('gui_settings_window_title'))
        self.setWindowIcon(QtGui.QIcon(self.common.get_resource_path('images/logo.png')))

        self.system = platform.system()

        # General options

        # Use a slug or not ('public mode')
        self.public_mode_checkbox = QtWidgets.QCheckBox()
        self.public_mode_checkbox.setCheckState(QtCore.Qt.Unchecked)
        self.public_mode_checkbox.setText(strings._("gui_settings_public_mode_checkbox"))
        public_mode_label = QtWidgets.QLabel(strings._("gui_settings_whats_this").format("https://github.com/micahflee/onionshare/wiki/Public-Mode"))
        public_mode_label.setStyleSheet(self.common.css['settings_whats_this'])
        public_mode_label.setTextInteractionFlags(QtCore.Qt.TextBrowserInteraction)
        public_mode_label.setOpenExternalLinks(True)
        public_mode_label.setMinimumSize(public_mode_label.sizeHint())
        public_mode_layout = QtWidgets.QHBoxLayout()
        public_mode_layout.addWidget(self.public_mode_checkbox)
        public_mode_layout.addWidget(public_mode_label)
        public_mode_layout.addStretch()
        public_mode_layout.setContentsMargins(0,0,0,0)
        self.public_mode_widget = QtWidgets.QWidget()
        self.public_mode_widget.setLayout(public_mode_layout)

        # Whether or not to use a shutdown ('auto-stop') timer
        self.shutdown_timeout_checkbox = QtWidgets.QCheckBox()
        self.shutdown_timeout_checkbox.setCheckState(QtCore.Qt.Checked)
        self.shutdown_timeout_checkbox.setText(strings._("gui_settings_shutdown_timeout_checkbox"))
        shutdown_timeout_label = QtWidgets.QLabel(strings._("gui_settings_whats_this").format("https://github.com/micahflee/onionshare/wiki/Using-the-Auto-Stop-Timer"))
        shutdown_timeout_label.setStyleSheet(self.common.css['settings_whats_this'])
        shutdown_timeout_label.setTextInteractionFlags(QtCore.Qt.TextBrowserInteraction)
        shutdown_timeout_label.setOpenExternalLinks(True)
        shutdown_timeout_label.setMinimumSize(public_mode_label.sizeHint())
        shutdown_timeout_layout = QtWidgets.QHBoxLayout()
        shutdown_timeout_layout.addWidget(self.shutdown_timeout_checkbox)
        shutdown_timeout_layout.addWidget(shutdown_timeout_label)
        shutdown_timeout_layout.addStretch()
        shutdown_timeout_layout.setContentsMargins(0,0,0,0)
        self.shutdown_timeout_widget = QtWidgets.QWidget()
        self.shutdown_timeout_widget.setLayout(shutdown_timeout_layout)

        # Whether or not to use legacy v2 onions
        self.use_legacy_v2_onions_checkbox = QtWidgets.QCheckBox()
        self.use_legacy_v2_onions_checkbox.setCheckState(QtCore.Qt.Unchecked)
        self.use_legacy_v2_onions_checkbox.setText(strings._("gui_use_legacy_v2_onions_checkbox"))
        self.use_legacy_v2_onions_checkbox.clicked.connect(self.use_legacy_v2_onions_checkbox_clicked)
        use_legacy_v2_onions_label = QtWidgets.QLabel(strings._("gui_settings_whats_this").format("https://github.com/micahflee/onionshare/wiki/Legacy-Addresses"))
        use_legacy_v2_onions_label.setStyleSheet(self.common.css['settings_whats_this'])
        use_legacy_v2_onions_label.setTextInteractionFlags(QtCore.Qt.TextBrowserInteraction)
        use_legacy_v2_onions_label.setOpenExternalLinks(True)
        use_legacy_v2_onions_layout = QtWidgets.QHBoxLayout()
        use_legacy_v2_onions_layout.addWidget(self.use_legacy_v2_onions_checkbox)
        use_legacy_v2_onions_layout.addWidget(use_legacy_v2_onions_label)
        use_legacy_v2_onions_layout.addStretch()
        use_legacy_v2_onions_layout.setContentsMargins(0,0,0,0)
        self.use_legacy_v2_onions_widget = QtWidgets.QWidget()
        self.use_legacy_v2_onions_widget.setLayout(use_legacy_v2_onions_layout)

        # Whether or not to save the Onion private key for reuse (persistent URL mode)
        self.save_private_key_checkbox = QtWidgets.QCheckBox()
        self.save_private_key_checkbox.setCheckState(QtCore.Qt.Unchecked)
        self.save_private_key_checkbox.setText(strings._("gui_save_private_key_checkbox"))
        self.save_private_key_checkbox.clicked.connect(self.save_private_key_checkbox_clicked)
        save_private_key_label = QtWidgets.QLabel(strings._("gui_settings_whats_this").format("https://github.com/micahflee/onionshare/wiki/Using-a-Persistent-URL"))
        save_private_key_label.setStyleSheet(self.common.css['settings_whats_this'])
        save_private_key_label.setTextInteractionFlags(QtCore.Qt.TextBrowserInteraction)
        save_private_key_label.setOpenExternalLinks(True)
        save_private_key_layout = QtWidgets.QHBoxLayout()
        save_private_key_layout.addWidget(self.save_private_key_checkbox)
        save_private_key_layout.addWidget(save_private_key_label)
        save_private_key_layout.addStretch()
        save_private_key_layout.setContentsMargins(0,0,0,0)
        self.save_private_key_widget = QtWidgets.QWidget()
        self.save_private_key_widget.setLayout(save_private_key_layout)

        # Stealth
        self.stealth_checkbox = QtWidgets.QCheckBox()
        self.stealth_checkbox.setCheckState(QtCore.Qt.Unchecked)
        self.stealth_checkbox.setText(strings._("gui_settings_stealth_option"))
        self.stealth_checkbox.clicked.connect(self.stealth_checkbox_clicked_connect)
        use_stealth_label = QtWidgets.QLabel(strings._("gui_settings_whats_this").format("https://github.com/micahflee/onionshare/wiki/Stealth-Onion-Services"))
        use_stealth_label.setStyleSheet(self.common.css['settings_whats_this'])
        use_stealth_label.setTextInteractionFlags(QtCore.Qt.TextBrowserInteraction)
        use_stealth_label.setOpenExternalLinks(True)
        use_stealth_label.setMinimumSize(use_stealth_label.sizeHint())
        use_stealth_layout = QtWidgets.QHBoxLayout()
        use_stealth_layout.addWidget(self.stealth_checkbox)
        use_stealth_layout.addWidget(use_stealth_label)
        use_stealth_layout.addStretch()
        use_stealth_layout.setContentsMargins(0,0,0,0)
        self.use_stealth_widget = QtWidgets.QWidget()
        self.use_stealth_widget.setLayout(use_stealth_layout)

        hidservauth_details = QtWidgets.QLabel(strings._('gui_settings_stealth_hidservauth_string'))
        hidservauth_details.setWordWrap(True)
        hidservauth_details.setMinimumSize(hidservauth_details.sizeHint())
        hidservauth_details.hide()

        self.hidservauth_copy_button = QtWidgets.QPushButton(strings._('gui_copy_hidservauth'))
        self.hidservauth_copy_button.clicked.connect(self.hidservauth_copy_button_clicked)
        self.hidservauth_copy_button.hide()

        # General options layout
        general_group_layout = QtWidgets.QVBoxLayout()
        general_group_layout.addWidget(self.public_mode_widget)
        general_group_layout.addWidget(self.shutdown_timeout_widget)
        general_group_layout.addWidget(self.use_legacy_v2_onions_widget)
        general_group_layout.addWidget(self.save_private_key_widget)
        general_group_layout.addWidget(self.use_stealth_widget)
        general_group_layout.addWidget(hidservauth_details)
        general_group_layout.addWidget(self.hidservauth_copy_button)

        general_group = QtWidgets.QGroupBox(strings._("gui_settings_general_label"))
        general_group.setLayout(general_group_layout)

        # Sharing options

        # Close after first download
        self.close_after_first_download_checkbox = QtWidgets.QCheckBox()
        self.close_after_first_download_checkbox.setCheckState(QtCore.Qt.Checked)
        self.close_after_first_download_checkbox.setText(strings._("gui_settings_close_after_first_download_option"))

        # Sharing options layout
        sharing_group_layout = QtWidgets.QVBoxLayout()
        sharing_group_layout.addWidget(self.close_after_first_download_checkbox)
        sharing_group = QtWidgets.QGroupBox(strings._("gui_settings_sharing_label"))
        sharing_group.setLayout(sharing_group_layout)

        # Downloads dir
        downloads_label = QtWidgets.QLabel(strings._('gui_settings_downloads_label'));
        self.downloads_dir_lineedit = QtWidgets.QLineEdit()
        self.downloads_dir_lineedit.setReadOnly(True)
        downloads_button = QtWidgets.QPushButton(strings._('gui_settings_downloads_button'))
        downloads_button.clicked.connect(self.downloads_button_clicked)
        downloads_layout = QtWidgets.QHBoxLayout()
        downloads_layout.addWidget(downloads_label)
        downloads_layout.addWidget(self.downloads_dir_lineedit)
        downloads_layout.addWidget(downloads_button)

<<<<<<< HEAD
        # Receiving options layout
        receiving_group_layout = QtWidgets.QVBoxLayout()
        receiving_group_layout.addLayout(downloads_layout)
        receiving_group = QtWidgets.QGroupBox(strings._("gui_settings_receiving_label", True))
=======
        # Allow the receiver to shutdown the server
        self.receive_allow_receiver_shutdown_checkbox = QtWidgets.QCheckBox()
        self.receive_allow_receiver_shutdown_checkbox.setCheckState(QtCore.Qt.Checked)
        self.receive_allow_receiver_shutdown_checkbox.setText(strings._("gui_settings_receive_allow_receiver_shutdown_checkbox"))

        # Receiving options layout
        receiving_group_layout = QtWidgets.QVBoxLayout()
        receiving_group_layout.addLayout(downloads_layout)
        receiving_group_layout.addWidget(self.receive_allow_receiver_shutdown_checkbox)
        receiving_group = QtWidgets.QGroupBox(strings._("gui_settings_receiving_label"))
>>>>>>> a39cd080
        receiving_group.setLayout(receiving_group_layout)

        # Automatic updates options

        # Autoupdate
        self.autoupdate_checkbox = QtWidgets.QCheckBox()
        self.autoupdate_checkbox.setCheckState(QtCore.Qt.Unchecked)
        self.autoupdate_checkbox.setText(strings._("gui_settings_autoupdate_option"))

        # Last update time
        self.autoupdate_timestamp = QtWidgets.QLabel()

        # Check for updates button
        self.check_for_updates_button = QtWidgets.QPushButton(strings._('gui_settings_autoupdate_check_button'))
        self.check_for_updates_button.clicked.connect(self.check_for_updates)
        # We can't check for updates if not connected to Tor
        if not self.onion.connected_to_tor:
            self.check_for_updates_button.setEnabled(False)

        # Autoupdate options layout
        autoupdate_group_layout = QtWidgets.QVBoxLayout()
        autoupdate_group_layout.addWidget(self.autoupdate_checkbox)
        autoupdate_group_layout.addWidget(self.autoupdate_timestamp)
        autoupdate_group_layout.addWidget(self.check_for_updates_button)
        autoupdate_group = QtWidgets.QGroupBox(strings._("gui_settings_autoupdate_label"))
        autoupdate_group.setLayout(autoupdate_group_layout)

        # Autoupdate is only available for Windows and Mac (Linux updates using package manager)
        if self.system != 'Windows' and self.system != 'Darwin':
            autoupdate_group.hide()

        # Language settings
        language_label = QtWidgets.QLabel(strings._("gui_settings_language_label"))
        self.language_combobox = QtWidgets.QComboBox()
        # Populate the dropdown with all of OnionShare's available languages
        language_names_to_locales = {v: k for k, v in self.common.settings.available_locales.items()}
        language_names = list(language_names_to_locales)
        language_names.sort()
        for language_name in language_names:
            locale = language_names_to_locales[language_name]
            self.language_combobox.addItem(language_name, QtCore.QVariant(locale))
        language_layout = QtWidgets.QHBoxLayout()
        language_layout.addWidget(language_label)
        language_layout.addWidget(self.language_combobox)
        language_layout.addStretch()

        # Connection type: either automatic, control port, or socket file

        # Bundled Tor
        self.connection_type_bundled_radio = QtWidgets.QRadioButton(strings._('gui_settings_connection_type_bundled_option'))
        self.connection_type_bundled_radio.toggled.connect(self.connection_type_bundled_toggled)

        # Bundled Tor doesn't work on dev mode in Windows or Mac
        if (self.system == 'Windows' or self.system == 'Darwin') and getattr(sys, 'onionshare_dev_mode', False):
            self.connection_type_bundled_radio.setEnabled(False)

        # Bridge options for bundled tor

        # No bridges option radio
        self.tor_bridges_no_bridges_radio = QtWidgets.QRadioButton(strings._('gui_settings_tor_bridges_no_bridges_radio_option'))
        self.tor_bridges_no_bridges_radio.toggled.connect(self.tor_bridges_no_bridges_radio_toggled)

        # obfs4 option radio
        # if the obfs4proxy binary is missing, we can't use obfs4 transports
        (self.tor_path, self.tor_geo_ip_file_path, self.tor_geo_ipv6_file_path, self.obfs4proxy_file_path) = self.common.get_tor_paths()
        if not os.path.isfile(self.obfs4proxy_file_path):
            self.tor_bridges_use_obfs4_radio = QtWidgets.QRadioButton(strings._('gui_settings_tor_bridges_obfs4_radio_option_no_obfs4proxy'))
            self.tor_bridges_use_obfs4_radio.setEnabled(False)
        else:
            self.tor_bridges_use_obfs4_radio = QtWidgets.QRadioButton(strings._('gui_settings_tor_bridges_obfs4_radio_option'))
        self.tor_bridges_use_obfs4_radio.toggled.connect(self.tor_bridges_use_obfs4_radio_toggled)

        # meek_lite-azure option radio
        # if the obfs4proxy binary is missing, we can't use meek_lite-azure transports
        (self.tor_path, self.tor_geo_ip_file_path, self.tor_geo_ipv6_file_path, self.obfs4proxy_file_path) = self.common.get_tor_paths()
        if not os.path.isfile(self.obfs4proxy_file_path):
            self.tor_bridges_use_meek_lite_azure_radio = QtWidgets.QRadioButton(strings._('gui_settings_tor_bridges_meek_lite_azure_radio_option_no_obfs4proxy'))
            self.tor_bridges_use_meek_lite_azure_radio.setEnabled(False)
        else:
            self.tor_bridges_use_meek_lite_azure_radio = QtWidgets.QRadioButton(strings._('gui_settings_tor_bridges_meek_lite_azure_radio_option'))
        self.tor_bridges_use_meek_lite_azure_radio.toggled.connect(self.tor_bridges_use_meek_lite_azure_radio_toggled)

        # meek_lite currently not supported on the version of obfs4proxy bundled with TorBrowser
        if self.system == 'Windows' or self.system == 'Darwin':
            self.tor_bridges_use_meek_lite_azure_radio.hide()

        # Custom bridges radio and textbox
        self.tor_bridges_use_custom_radio = QtWidgets.QRadioButton(strings._('gui_settings_tor_bridges_custom_radio_option'))
        self.tor_bridges_use_custom_radio.toggled.connect(self.tor_bridges_use_custom_radio_toggled)

        self.tor_bridges_use_custom_label = QtWidgets.QLabel(strings._('gui_settings_tor_bridges_custom_label'))
        self.tor_bridges_use_custom_label.setTextInteractionFlags(QtCore.Qt.TextBrowserInteraction)
        self.tor_bridges_use_custom_label.setOpenExternalLinks(True)
        self.tor_bridges_use_custom_textbox = QtWidgets.QPlainTextEdit()
        self.tor_bridges_use_custom_textbox.setMaximumHeight(200)
        self.tor_bridges_use_custom_textbox.setPlaceholderText('[address:port] [identifier]')

        tor_bridges_use_custom_textbox_options_layout = QtWidgets.QVBoxLayout()
        tor_bridges_use_custom_textbox_options_layout.addWidget(self.tor_bridges_use_custom_label)
        tor_bridges_use_custom_textbox_options_layout.addWidget(self.tor_bridges_use_custom_textbox)

        self.tor_bridges_use_custom_textbox_options = QtWidgets.QWidget()
        self.tor_bridges_use_custom_textbox_options.setLayout(tor_bridges_use_custom_textbox_options_layout)
        self.tor_bridges_use_custom_textbox_options.hide()

        # Bridges layout/widget
        bridges_layout = QtWidgets.QVBoxLayout()
        bridges_layout.addWidget(self.tor_bridges_no_bridges_radio)
        bridges_layout.addWidget(self.tor_bridges_use_obfs4_radio)
        bridges_layout.addWidget(self.tor_bridges_use_meek_lite_azure_radio)
        bridges_layout.addWidget(self.tor_bridges_use_custom_radio)
        bridges_layout.addWidget(self.tor_bridges_use_custom_textbox_options)

        self.bridges = QtWidgets.QWidget()
        self.bridges.setLayout(bridges_layout)

        # Automatic
        self.connection_type_automatic_radio = QtWidgets.QRadioButton(strings._('gui_settings_connection_type_automatic_option'))
        self.connection_type_automatic_radio.toggled.connect(self.connection_type_automatic_toggled)

        # Control port
        self.connection_type_control_port_radio = QtWidgets.QRadioButton(strings._('gui_settings_connection_type_control_port_option'))
        self.connection_type_control_port_radio.toggled.connect(self.connection_type_control_port_toggled)

        connection_type_control_port_extras_label = QtWidgets.QLabel(strings._('gui_settings_control_port_label'))
        self.connection_type_control_port_extras_address = QtWidgets.QLineEdit()
        self.connection_type_control_port_extras_port = QtWidgets.QLineEdit()
        connection_type_control_port_extras_layout = QtWidgets.QHBoxLayout()
        connection_type_control_port_extras_layout.addWidget(connection_type_control_port_extras_label)
        connection_type_control_port_extras_layout.addWidget(self.connection_type_control_port_extras_address)
        connection_type_control_port_extras_layout.addWidget(self.connection_type_control_port_extras_port)

        self.connection_type_control_port_extras = QtWidgets.QWidget()
        self.connection_type_control_port_extras.setLayout(connection_type_control_port_extras_layout)
        self.connection_type_control_port_extras.hide()

        # Socket file
        self.connection_type_socket_file_radio = QtWidgets.QRadioButton(strings._('gui_settings_connection_type_socket_file_option'))
        self.connection_type_socket_file_radio.toggled.connect(self.connection_type_socket_file_toggled)

        connection_type_socket_file_extras_label = QtWidgets.QLabel(strings._('gui_settings_socket_file_label'))
        self.connection_type_socket_file_extras_path = QtWidgets.QLineEdit()
        connection_type_socket_file_extras_layout = QtWidgets.QHBoxLayout()
        connection_type_socket_file_extras_layout.addWidget(connection_type_socket_file_extras_label)
        connection_type_socket_file_extras_layout.addWidget(self.connection_type_socket_file_extras_path)

        self.connection_type_socket_file_extras = QtWidgets.QWidget()
        self.connection_type_socket_file_extras.setLayout(connection_type_socket_file_extras_layout)
        self.connection_type_socket_file_extras.hide()

        # Tor SOCKS address and port
        gui_settings_socks_label = QtWidgets.QLabel(strings._('gui_settings_socks_label'))
        self.connection_type_socks_address = QtWidgets.QLineEdit()
        self.connection_type_socks_port = QtWidgets.QLineEdit()
        connection_type_socks_layout = QtWidgets.QHBoxLayout()
        connection_type_socks_layout.addWidget(gui_settings_socks_label)
        connection_type_socks_layout.addWidget(self.connection_type_socks_address)
        connection_type_socks_layout.addWidget(self.connection_type_socks_port)

        self.connection_type_socks = QtWidgets.QWidget()
        self.connection_type_socks.setLayout(connection_type_socks_layout)
        self.connection_type_socks.hide()

        # Authentication options

        # No authentication
        self.authenticate_no_auth_radio = QtWidgets.QRadioButton(strings._('gui_settings_authenticate_no_auth_option'))
        self.authenticate_no_auth_radio.toggled.connect(self.authenticate_no_auth_toggled)

        # Password
        self.authenticate_password_radio = QtWidgets.QRadioButton(strings._('gui_settings_authenticate_password_option'))
        self.authenticate_password_radio.toggled.connect(self.authenticate_password_toggled)

        authenticate_password_extras_label = QtWidgets.QLabel(strings._('gui_settings_password_label'))
        self.authenticate_password_extras_password = QtWidgets.QLineEdit('')
        authenticate_password_extras_layout = QtWidgets.QHBoxLayout()
        authenticate_password_extras_layout.addWidget(authenticate_password_extras_label)
        authenticate_password_extras_layout.addWidget(self.authenticate_password_extras_password)

        self.authenticate_password_extras = QtWidgets.QWidget()
        self.authenticate_password_extras.setLayout(authenticate_password_extras_layout)
        self.authenticate_password_extras.hide()

        # Authentication options layout
        authenticate_group_layout = QtWidgets.QVBoxLayout()
        authenticate_group_layout.addWidget(self.authenticate_no_auth_radio)
        authenticate_group_layout.addWidget(self.authenticate_password_radio)
        authenticate_group_layout.addWidget(self.authenticate_password_extras)
        self.authenticate_group = QtWidgets.QGroupBox(strings._("gui_settings_authenticate_label"))
        self.authenticate_group.setLayout(authenticate_group_layout)

        # Put the radios into their own group so they are exclusive
        connection_type_radio_group_layout = QtWidgets.QVBoxLayout()
        connection_type_radio_group_layout.addWidget(self.connection_type_bundled_radio)
        connection_type_radio_group_layout.addWidget(self.connection_type_automatic_radio)
        connection_type_radio_group_layout.addWidget(self.connection_type_control_port_radio)
        connection_type_radio_group_layout.addWidget(self.connection_type_socket_file_radio)
        connection_type_radio_group = QtWidgets.QGroupBox(strings._("gui_settings_connection_type_label"))
        connection_type_radio_group.setLayout(connection_type_radio_group_layout)

        # The Bridges options are not exclusive (enabling Bridges offers obfs4 or custom bridges)
        connection_type_bridges_radio_group_layout = QtWidgets.QVBoxLayout()
        connection_type_bridges_radio_group_layout.addWidget(self.bridges)
        self.connection_type_bridges_radio_group = QtWidgets.QGroupBox(strings._("gui_settings_tor_bridges"))
        self.connection_type_bridges_radio_group.setLayout(connection_type_bridges_radio_group_layout)
        self.connection_type_bridges_radio_group.hide()

        # Test tor settings button
        self.connection_type_test_button = QtWidgets.QPushButton(strings._('gui_settings_connection_type_test_button'))
        self.connection_type_test_button.clicked.connect(self.test_tor_clicked)
        connection_type_test_button_layout = QtWidgets.QHBoxLayout()
        connection_type_test_button_layout.addWidget(self.connection_type_test_button)
        connection_type_test_button_layout.addStretch()

        # Connection type layout
        connection_type_layout = QtWidgets.QVBoxLayout()
        connection_type_layout.addWidget(self.connection_type_control_port_extras)
        connection_type_layout.addWidget(self.connection_type_socket_file_extras)
        connection_type_layout.addWidget(self.connection_type_socks)
        connection_type_layout.addWidget(self.authenticate_group)
        connection_type_layout.addWidget(self.connection_type_bridges_radio_group)
        connection_type_layout.addLayout(connection_type_test_button_layout)

        # Buttons
        self.save_button = QtWidgets.QPushButton(strings._('gui_settings_button_save'))
        self.save_button.clicked.connect(self.save_clicked)
        self.cancel_button = QtWidgets.QPushButton(strings._('gui_settings_button_cancel'))
        self.cancel_button.clicked.connect(self.cancel_clicked)
        version_label = QtWidgets.QLabel('OnionShare {0:s}'.format(self.common.version))
        version_label.setStyleSheet(self.common.css['settings_version'])
        self.help_button = QtWidgets.QPushButton(strings._('gui_settings_button_help'))
        self.help_button.clicked.connect(self.help_clicked)
        buttons_layout = QtWidgets.QHBoxLayout()
        buttons_layout.addWidget(version_label)
        buttons_layout.addWidget(self.help_button)
        buttons_layout.addStretch()
        buttons_layout.addWidget(self.save_button)
        buttons_layout.addWidget(self.cancel_button)

        # Tor network connection status
        self.tor_status = QtWidgets.QLabel()
        self.tor_status.setStyleSheet(self.common.css['settings_tor_status'])
        self.tor_status.hide()

        # Layout
        left_col_layout = QtWidgets.QVBoxLayout()
        left_col_layout.addWidget(general_group)
        left_col_layout.addWidget(sharing_group)
        left_col_layout.addWidget(receiving_group)
        left_col_layout.addWidget(autoupdate_group)
        left_col_layout.addLayout(language_layout)
        left_col_layout.addStretch()

        right_col_layout = QtWidgets.QVBoxLayout()
        right_col_layout.addWidget(connection_type_radio_group)
        right_col_layout.addLayout(connection_type_layout)
        right_col_layout.addWidget(self.tor_status)
        right_col_layout.addStretch()

        col_layout = QtWidgets.QHBoxLayout()
        col_layout.addLayout(left_col_layout)
        col_layout.addLayout(right_col_layout)

        layout = QtWidgets.QVBoxLayout()
        layout.addLayout(col_layout)
        layout.addLayout(buttons_layout)

        self.setLayout(layout)
        self.cancel_button.setFocus()

        # Load settings, and fill them in
        self.old_settings = Settings(self.common, self.config)
        self.old_settings.load()

        close_after_first_download = self.old_settings.get('close_after_first_download')
        if close_after_first_download:
            self.close_after_first_download_checkbox.setCheckState(QtCore.Qt.Checked)
        else:
            self.close_after_first_download_checkbox.setCheckState(QtCore.Qt.Unchecked)

        shutdown_timeout = self.old_settings.get('shutdown_timeout')
        if shutdown_timeout:
            self.shutdown_timeout_checkbox.setCheckState(QtCore.Qt.Checked)
        else:
            self.shutdown_timeout_checkbox.setCheckState(QtCore.Qt.Unchecked)

        use_legacy_v2_onions = self.old_settings.get('use_legacy_v2_onions')

        if use_legacy_v2_onions:
            self.save_private_key_widget.show()
            self.use_stealth_widget.show()
        else:
            self.save_private_key_widget.hide()
            self.use_stealth_widget.hide()

        save_private_key = self.old_settings.get('save_private_key')
        if save_private_key:
            self.save_private_key_checkbox.setCheckState(QtCore.Qt.Checked)
            # Legacy v2 mode is forced on if persistence is enabled
            self.use_legacy_v2_onions_checkbox.setEnabled(False)
        else:
            self.save_private_key_checkbox.setCheckState(QtCore.Qt.Unchecked)
            self.use_legacy_v2_onions_checkbox.setEnabled(True)

        if use_legacy_v2_onions or save_private_key:
            self.use_legacy_v2_onions_checkbox.setCheckState(QtCore.Qt.Checked)

        downloads_dir = self.old_settings.get('downloads_dir')
        self.downloads_dir_lineedit.setText(downloads_dir)

        public_mode = self.old_settings.get('public_mode')
        if public_mode:
            self.public_mode_checkbox.setCheckState(QtCore.Qt.Checked)
        else:
            self.public_mode_checkbox.setCheckState(QtCore.Qt.Unchecked)

        use_stealth = self.old_settings.get('use_stealth')
        if use_stealth:
            self.stealth_checkbox.setCheckState(QtCore.Qt.Checked)
            # Legacy v2 mode is forced on if Stealth is enabled
            self.use_legacy_v2_onions_checkbox.setEnabled(False)
            if save_private_key and self.old_settings.get('hidservauth_string') != "":
                hidservauth_details.show()
                self.hidservauth_copy_button.show()
        else:
            self.stealth_checkbox.setCheckState(QtCore.Qt.Unchecked)
            if not save_private_key:
                self.use_legacy_v2_onions_checkbox.setEnabled(True)

        use_autoupdate = self.old_settings.get('use_autoupdate')
        if use_autoupdate:
            self.autoupdate_checkbox.setCheckState(QtCore.Qt.Checked)
        else:
            self.autoupdate_checkbox.setCheckState(QtCore.Qt.Unchecked)

        autoupdate_timestamp = self.old_settings.get('autoupdate_timestamp')
        self._update_autoupdate_timestamp(autoupdate_timestamp)

        locale = self.old_settings.get('locale')
        locale_index = self.language_combobox.findData(QtCore.QVariant(locale))
        self.language_combobox.setCurrentIndex(locale_index)

        connection_type = self.old_settings.get('connection_type')
        if connection_type == 'bundled':
            if self.connection_type_bundled_radio.isEnabled():
                self.connection_type_bundled_radio.setChecked(True)
            else:
                # If bundled tor is disabled, fallback to automatic
                self.connection_type_automatic_radio.setChecked(True)
        elif connection_type == 'automatic':
            self.connection_type_automatic_radio.setChecked(True)
        elif connection_type == 'control_port':
            self.connection_type_control_port_radio.setChecked(True)
        elif connection_type == 'socket_file':
            self.connection_type_socket_file_radio.setChecked(True)
        self.connection_type_control_port_extras_address.setText(self.old_settings.get('control_port_address'))
        self.connection_type_control_port_extras_port.setText(str(self.old_settings.get('control_port_port')))
        self.connection_type_socket_file_extras_path.setText(self.old_settings.get('socket_file_path'))
        self.connection_type_socks_address.setText(self.old_settings.get('socks_address'))
        self.connection_type_socks_port.setText(str(self.old_settings.get('socks_port')))
        auth_type = self.old_settings.get('auth_type')
        if auth_type == 'no_auth':
            self.authenticate_no_auth_radio.setChecked(True)
        elif auth_type == 'password':
            self.authenticate_password_radio.setChecked(True)
        self.authenticate_password_extras_password.setText(self.old_settings.get('auth_password'))

        if self.old_settings.get('no_bridges'):
            self.tor_bridges_no_bridges_radio.setChecked(True)
            self.tor_bridges_use_obfs4_radio.setChecked(False)
            self.tor_bridges_use_meek_lite_azure_radio.setChecked(False)
            self.tor_bridges_use_custom_radio.setChecked(False)
        else:
            self.tor_bridges_no_bridges_radio.setChecked(False)
            self.tor_bridges_use_obfs4_radio.setChecked(self.old_settings.get('tor_bridges_use_obfs4'))
            self.tor_bridges_use_meek_lite_azure_radio.setChecked(self.old_settings.get('tor_bridges_use_meek_lite_azure'))

            if self.old_settings.get('tor_bridges_use_custom_bridges'):
                self.tor_bridges_use_custom_radio.setChecked(True)
                # Remove the 'Bridge' lines at the start of each bridge.
                # They are added automatically to provide compatibility with
                # copying/pasting bridges provided from https://bridges.torproject.org
                new_bridges = []
                bridges = self.old_settings.get('tor_bridges_use_custom_bridges').split('Bridge ')
                for bridge in bridges:
                    new_bridges.append(bridge)
                new_bridges = ''.join(new_bridges)
                self.tor_bridges_use_custom_textbox.setPlainText(new_bridges)

    def connection_type_bundled_toggled(self, checked):
        """
        Connection type bundled was toggled. If checked, hide authentication fields.
        """
        self.common.log('SettingsDialog', 'connection_type_bundled_toggled')
        if checked:
            self.authenticate_group.hide()
            self.connection_type_socks.hide()
            self.connection_type_bridges_radio_group.show()

    def tor_bridges_no_bridges_radio_toggled(self, checked):
        """
        'No bridges' option was toggled. If checked, enable other bridge options.
        """
        if checked:
            self.tor_bridges_use_custom_textbox_options.hide()

    def tor_bridges_use_obfs4_radio_toggled(self, checked):
        """
        obfs4 bridges option was toggled. If checked, disable custom bridge options.
        """
        if checked:
            self.tor_bridges_use_custom_textbox_options.hide()

    def tor_bridges_use_meek_lite_azure_radio_toggled(self, checked):
        """
        meek_lite_azure bridges option was toggled. If checked, disable custom bridge options.
        """
        if checked:
            self.tor_bridges_use_custom_textbox_options.hide()
            # Alert the user about meek's costliness if it looks like they're turning it on
            if not self.old_settings.get('tor_bridges_use_meek_lite_azure'):
                Alert(self.common, strings._('gui_settings_meek_lite_expensive_warning'), QtWidgets.QMessageBox.Warning)

    def tor_bridges_use_custom_radio_toggled(self, checked):
        """
        Custom bridges option was toggled. If checked, show custom bridge options.
        """
        if checked:
            self.tor_bridges_use_custom_textbox_options.show()

    def connection_type_automatic_toggled(self, checked):
        """
        Connection type automatic was toggled. If checked, hide authentication fields.
        """
        self.common.log('SettingsDialog', 'connection_type_automatic_toggled')
        if checked:
            self.authenticate_group.hide()
            self.connection_type_socks.hide()
            self.connection_type_bridges_radio_group.hide()

    def connection_type_control_port_toggled(self, checked):
        """
        Connection type control port was toggled. If checked, show extra fields
        for Tor control address and port. If unchecked, hide those extra fields.
        """
        self.common.log('SettingsDialog', 'connection_type_control_port_toggled')
        if checked:
            self.authenticate_group.show()
            self.connection_type_control_port_extras.show()
            self.connection_type_socks.show()
            self.connection_type_bridges_radio_group.hide()
        else:
            self.connection_type_control_port_extras.hide()


    def connection_type_socket_file_toggled(self, checked):
        """
        Connection type socket file was toggled. If checked, show extra fields
        for socket file. If unchecked, hide those extra fields.
        """
        self.common.log('SettingsDialog', 'connection_type_socket_file_toggled')
        if checked:
            self.authenticate_group.show()
            self.connection_type_socket_file_extras.show()
            self.connection_type_socks.show()
            self.connection_type_bridges_radio_group.hide()
        else:
            self.connection_type_socket_file_extras.hide()

    def authenticate_no_auth_toggled(self, checked):
        """
        Authentication option no authentication was toggled.
        """
        self.common.log('SettingsDialog', 'authenticate_no_auth_toggled')

    def authenticate_password_toggled(self, checked):
        """
        Authentication option password was toggled. If checked, show extra fields
        for password auth. If unchecked, hide those extra fields.
        """
        self.common.log('SettingsDialog', 'authenticate_password_toggled')
        if checked:
            self.authenticate_password_extras.show()
        else:
            self.authenticate_password_extras.hide()

    def hidservauth_copy_button_clicked(self):
        """
        Toggle the 'Copy HidServAuth' button
        to copy the saved HidServAuth to clipboard.
        """
        self.common.log('SettingsDialog', 'hidservauth_copy_button_clicked', 'HidServAuth was copied to clipboard')
        clipboard = self.qtapp.clipboard()
        clipboard.setText(self.old_settings.get('hidservauth_string'))

    def use_legacy_v2_onions_checkbox_clicked(self, checked):
        """
        Show the legacy settings if the legacy mode is enabled.
        """
        if checked:
            self.save_private_key_widget.show()
            self.use_stealth_widget.show()
        else:
            self.save_private_key_widget.hide()
            self.use_stealth_widget.hide()

    def save_private_key_checkbox_clicked(self, checked):
        """
        Prevent the v2 legacy mode being switched off if persistence is enabled
        """
        if checked:
            self.use_legacy_v2_onions_checkbox.setCheckState(QtCore.Qt.Checked)
            self.use_legacy_v2_onions_checkbox.setEnabled(False)
        else:
            if not self.stealth_checkbox.isChecked():
                self.use_legacy_v2_onions_checkbox.setEnabled(True)

    def stealth_checkbox_clicked_connect(self, checked):
        """
        Prevent the v2 legacy mode being switched off if stealth is enabled
        """
        if checked:
            self.use_legacy_v2_onions_checkbox.setCheckState(QtCore.Qt.Checked)
            self.use_legacy_v2_onions_checkbox.setEnabled(False)
        else:
            if not self.save_private_key_checkbox.isChecked():
                self.use_legacy_v2_onions_checkbox.setEnabled(True)

    def downloads_button_clicked(self):
        """
        Browse for a new downloads directory
        """
        downloads_dir = self.downloads_dir_lineedit.text()
        selected_dir = QtWidgets.QFileDialog.getExistingDirectory(self,
            strings._('gui_settings_downloads_label'), downloads_dir)

        if selected_dir:
            self.common.log('SettingsDialog', 'downloads_button_clicked', 'selected dir: {}'.format(selected_dir))
            self.downloads_dir_lineedit.setText(selected_dir)

    def test_tor_clicked(self):
        """
        Test Tor Settings button clicked. With the given settings, see if we can
        successfully connect and authenticate to Tor.
        """
        self.common.log('SettingsDialog', 'test_tor_clicked')
        settings = self.settings_from_fields()

        try:
            # Show Tor connection status if connection type is bundled tor
            if settings.get('connection_type') == 'bundled':
                self.tor_status.show()
                self._disable_buttons()

                def tor_status_update_func(progress, summary):
                    self._tor_status_update(progress, summary)
                    return True
            else:
                tor_status_update_func = None

            onion = Onion(self.common)
            onion.connect(custom_settings=settings, config=self.config, tor_status_update_func=tor_status_update_func)

            # If an exception hasn't been raised yet, the Tor settings work
            Alert(self.common, strings._('settings_test_success').format(onion.tor_version, onion.supports_ephemeral, onion.supports_stealth, onion.supports_next_gen_onions))

            # Clean up
            onion.cleanup()

        except (TorErrorInvalidSetting, TorErrorAutomatic, TorErrorSocketPort, TorErrorSocketFile, TorErrorMissingPassword, TorErrorUnreadableCookieFile, TorErrorAuthError, TorErrorProtocolError, BundledTorNotSupported, BundledTorTimeout) as e:
            Alert(self.common, e.args[0], QtWidgets.QMessageBox.Warning)
            if settings.get('connection_type') == 'bundled':
                self.tor_status.hide()
                self._enable_buttons()

    def check_for_updates(self):
        """
        Check for Updates button clicked. Manually force an update check.
        """
        self.common.log('SettingsDialog', 'check_for_updates')
        # Disable buttons
        self._disable_buttons()
        self.qtapp.processEvents()

        def update_timestamp():
            # Update the last checked label
            settings = Settings(self.common, self.config)
            settings.load()
            autoupdate_timestamp = settings.get('autoupdate_timestamp')
            self._update_autoupdate_timestamp(autoupdate_timestamp)

        def close_forced_update_thread():
            forced_update_thread.quit()
            # Enable buttons
            self._enable_buttons()
            # Update timestamp
            update_timestamp()

        # Check for updates
        def update_available(update_url, installed_version, latest_version):
            Alert(self.common, strings._("update_available").format(update_url, installed_version, latest_version))
            close_forced_update_thread()

        def update_not_available():
            Alert(self.common, strings._('update_not_available'))
            close_forced_update_thread()

        def update_error():
            Alert(self.common, strings._('update_error_check_error'), QtWidgets.QMessageBox.Warning)
            close_forced_update_thread()

        def update_invalid_version(latest_version):
            Alert(self.common, strings._('update_error_invalid_latest_version').format(latest_version), QtWidgets.QMessageBox.Warning)
            close_forced_update_thread()

        forced_update_thread = UpdateThread(self.common, self.onion, self.config, force=True)
        forced_update_thread.update_available.connect(update_available)
        forced_update_thread.update_not_available.connect(update_not_available)
        forced_update_thread.update_error.connect(update_error)
        forced_update_thread.update_invalid_version.connect(update_invalid_version)
        forced_update_thread.start()

    def save_clicked(self):
        """
        Save button clicked. Save current settings to disk.
        """
        self.common.log('SettingsDialog', 'save_clicked')

        def changed(s1, s2, keys):
            """
            Compare the Settings objects s1 and s2 and return true if any values
            have changed for the given keys.
            """
            for key in keys:
                if s1.get(key) != s2.get(key):
                    return True
            return False

        settings = self.settings_from_fields()
        if settings:
            # If language changed, inform user they need to restart OnionShare
            if changed(settings, self.old_settings, ['locale']):
                # Look up error message in different locale
                new_locale = settings.get('locale')
                if new_locale in strings.translations and 'gui_settings_language_changed_notice' in strings.translations[new_locale]:
                    notice = strings.translations[new_locale]['gui_settings_language_changed_notice']
                else:
                    notice = strings._('gui_settings_language_changed_notice')
                Alert(self.common, notice, QtWidgets.QMessageBox.Information)

            # Save the new settings
            settings.save()

            # If Tor isn't connected, or if Tor settings have changed, Reinitialize
            # the Onion object
            reboot_onion = False
            if not self.local_only:
                if self.onion.is_authenticated():
                    self.common.log('SettingsDialog', 'save_clicked', 'Connected to Tor')

                    if changed(settings, self.old_settings, [
                        'connection_type', 'control_port_address',
                        'control_port_port', 'socks_address', 'socks_port',
                        'socket_file_path', 'auth_type', 'auth_password',
                        'no_bridges', 'tor_bridges_use_obfs4',
                        'tor_bridges_use_meek_lite_azure',
                        'tor_bridges_use_custom_bridges']):

                        reboot_onion = True

                else:
                    self.common.log('SettingsDialog', 'save_clicked', 'Not connected to Tor')
                    # Tor isn't connected, so try connecting
                    reboot_onion = True

                # Do we need to reinitialize Tor?
                if reboot_onion:
                    # Reinitialize the Onion object
                    self.common.log('SettingsDialog', 'save_clicked', 'rebooting the Onion')
                    self.onion.cleanup()

                    tor_con = TorConnectionDialog(self.common, self.qtapp, self.onion, settings)
                    tor_con.start()

                    self.common.log('SettingsDialog', 'save_clicked', 'Onion done rebooting, connected to Tor: {}'.format(self.onion.connected_to_tor))

                    if self.onion.is_authenticated() and not tor_con.wasCanceled():
                        self.settings_saved.emit()
                        self.close()

                else:
                    self.settings_saved.emit()
                    self.close()
            else:
                self.settings_saved.emit()
                self.close()

    def cancel_clicked(self):
        """
        Cancel button clicked.
        """
        self.common.log('SettingsDialog', 'cancel_clicked')
        if not self.local_only and not self.onion.is_authenticated():
            Alert(self.common, strings._('gui_tor_connection_canceled'), QtWidgets.QMessageBox.Warning)
            sys.exit()
        else:
            self.close()

    def help_clicked(self):
        """
        Help button clicked.
        """
        self.common.log('SettingsDialog', 'help_clicked')
        SettingsDialog.open_help()

    @staticmethod
    def open_help():
        help_url = 'https://github.com/micahflee/onionshare/wiki'
        QtGui.QDesktopServices.openUrl(QtCore.QUrl(help_url))

    def settings_from_fields(self):
        """
        Return a Settings object that's full of values from the settings dialog.
        """
        self.common.log('SettingsDialog', 'settings_from_fields')
        settings = Settings(self.common, self.config)
        settings.load() # To get the last update timestamp

        settings.set('close_after_first_download', self.close_after_first_download_checkbox.isChecked())
        settings.set('shutdown_timeout', self.shutdown_timeout_checkbox.isChecked())

        # Complicated logic here to force v2 onion mode on or off depending on other settings
        if self.use_legacy_v2_onions_checkbox.isChecked():
            use_legacy_v2_onions = True
        else:
            use_legacy_v2_onions = False

        if self.save_private_key_checkbox.isChecked():
            # force the legacy mode on
            use_legacy_v2_onions = True
            settings.set('save_private_key', True)
            settings.set('private_key', self.old_settings.get('private_key'))
            settings.set('slug', self.old_settings.get('slug'))
            settings.set('hidservauth_string', self.old_settings.get('hidservauth_string'))
        else:
            settings.set('save_private_key', False)
            settings.set('private_key', '')
            settings.set('slug', '')
            # Also unset the HidServAuth if we are removing our reusable private key
            settings.set('hidservauth_string', '')

        if use_legacy_v2_onions:
            settings.set('use_legacy_v2_onions', True)
        else:
            settings.set('use_legacy_v2_onions', False)
            # If we are not using legacy mode, but we previously had persistence turned on, force it off!
            settings.set('save_private_key', False)
            settings.set('private_key', '')
            settings.set('slug', '')
            # Also unset the HidServAuth if we are removing our reusable private key
            settings.set('hidservauth_string', '')

        settings.set('downloads_dir', self.downloads_dir_lineedit.text())
        settings.set('public_mode', self.public_mode_checkbox.isChecked())
        settings.set('use_stealth', self.stealth_checkbox.isChecked())
        # Always unset the HidServAuth if Stealth mode is unset
        if not self.stealth_checkbox.isChecked():
            settings.set('hidservauth_string', '')

        # Language
        locale_index = self.language_combobox.currentIndex()
        locale = self.language_combobox.itemData(locale_index)
        settings.set('locale', locale)

        # Tor connection
        if self.connection_type_bundled_radio.isChecked():
            settings.set('connection_type', 'bundled')
        if self.connection_type_automatic_radio.isChecked():
            settings.set('connection_type', 'automatic')
        if self.connection_type_control_port_radio.isChecked():
            settings.set('connection_type', 'control_port')
        if self.connection_type_socket_file_radio.isChecked():
            settings.set('connection_type', 'socket_file')

        if self.autoupdate_checkbox.isChecked():
            settings.set('use_autoupdate', True)
        else:
            settings.set('use_autoupdate', False)

        settings.set('control_port_address', self.connection_type_control_port_extras_address.text())
        settings.set('control_port_port', self.connection_type_control_port_extras_port.text())
        settings.set('socket_file_path', self.connection_type_socket_file_extras_path.text())

        settings.set('socks_address', self.connection_type_socks_address.text())
        settings.set('socks_port', self.connection_type_socks_port.text())

        if self.authenticate_no_auth_radio.isChecked():
            settings.set('auth_type', 'no_auth')
        if self.authenticate_password_radio.isChecked():
            settings.set('auth_type', 'password')

        settings.set('auth_password', self.authenticate_password_extras_password.text())

        # Whether we use bridges
        if self.tor_bridges_no_bridges_radio.isChecked():
            settings.set('no_bridges', True)
            settings.set('tor_bridges_use_obfs4', False)
            settings.set('tor_bridges_use_meek_lite_azure', False)
            settings.set('tor_bridges_use_custom_bridges', '')
        if self.tor_bridges_use_obfs4_radio.isChecked():
            settings.set('no_bridges', False)
            settings.set('tor_bridges_use_obfs4', True)
            settings.set('tor_bridges_use_meek_lite_azure', False)
            settings.set('tor_bridges_use_custom_bridges', '')
        if self.tor_bridges_use_meek_lite_azure_radio.isChecked():
            settings.set('no_bridges', False)
            settings.set('tor_bridges_use_obfs4', False)
            settings.set('tor_bridges_use_meek_lite_azure', True)
            settings.set('tor_bridges_use_custom_bridges', '')
        if self.tor_bridges_use_custom_radio.isChecked():
            settings.set('no_bridges', False)
            settings.set('tor_bridges_use_obfs4', False)
            settings.set('tor_bridges_use_meek_lite_azure', False)

            # Insert a 'Bridge' line at the start of each bridge.
            # This makes it easier to copy/paste a set of bridges
            # provided from https://bridges.torproject.org
            new_bridges = []
            bridges = self.tor_bridges_use_custom_textbox.toPlainText().split('\n')
            bridges_valid = False
            for bridge in bridges:
                if bridge != '':
                    # Check the syntax of the custom bridge to make sure it looks legitimate
                    ipv4_pattern = re.compile("(obfs4\s+)?(([0-9]|[1-9][0-9]|1[0-9]{2}|2[0-4][0-9]|25[0-5])\.){3}([0-9]|[1-9][0-9]|1[0-9]{2}|2[0-4][0-9]|25[0-5]):([0-9]+)(\s+)([A-Z0-9]+)(.+)$")
                    ipv6_pattern = re.compile("(obfs4\s+)?\[(([0-9a-fA-F]{1,4}:){7,7}[0-9a-fA-F]{1,4}|([0-9a-fA-F]{1,4}:){1,7}:|([0-9a-fA-F]{1,4}:){1,6}:[0-9a-fA-F]{1,4}|([0-9a-fA-F]{1,4}:){1,5}(:[0-9a-fA-F]{1,4}){1,2}|([0-9a-fA-F]{1,4}:){1,4}(:[0-9a-fA-F]{1,4}){1,3}|([0-9a-fA-F]{1,4}:){1,3}(:[0-9a-fA-F]{1,4}){1,4}|([0-9a-fA-F]{1,4}:){1,2}(:[0-9a-fA-F]{1,4}){1,5}|[0-9a-fA-F]{1,4}:((:[0-9a-fA-F]{1,4}){1,6})|:((:[0-9a-fA-F]{1,4}){1,7}|:)|fe80:(:[0-9a-fA-F]{0,4}){0,4}%[0-9a-zA-Z]{1,}|::(ffff(:0{1,4}){0,1}:){0,1}((25[0-5]|(2[0-4]|1{0,1}[0-9]){0,1}[0-9])\.){3,3}(25[0-5]|(2[0-4]|1{0,1}[0-9]){0,1}[0-9])|([0-9a-fA-F]{1,4}:){1,4}:((25[0-5]|(2[0-4]|1{0,1}[0-9]){0,1}[0-9])\.){3,3}(25[0-5]|(2[0-4]|1{0,1}[0-9]){0,1}[0-9]))\]:[0-9]+\s+[A-Z0-9]+(.+)$")
                    meek_lite_pattern = re.compile("(meek_lite)(\s)+([0-9]+\.[0-9]+\.[0-9]+\.[0-9]+:[0-9]+)(\s)+([0-9A-Z]+)(\s)+url=(.+)(\s)+front=(.+)")
                    if ipv4_pattern.match(bridge) or \
                       ipv6_pattern.match(bridge):
                        new_bridges.append(''.join(['Bridge ', bridge, '\n']))
                        bridges_valid = True
                    if self.system != 'Windows' and self.system != 'Darwin' and meek_lite_pattern.match(bridge):
                        new_bridges.append(''.join(['Bridge ', bridge, '\n']))
                        bridges_valid = True

            if bridges_valid:
                new_bridges = ''.join(new_bridges)
                settings.set('tor_bridges_use_custom_bridges', new_bridges)
            else:
                Alert(self.common, strings._('gui_settings_tor_bridges_invalid'))
                settings.set('no_bridges', True)
                return False

        return settings

    def closeEvent(self, e):
        self.common.log('SettingsDialog', 'closeEvent')

        # On close, if Tor isn't connected, then quit OnionShare altogether
        if not self.local_only:
            if not self.onion.is_authenticated():
                self.common.log('SettingsDialog', 'closeEvent', 'Closing while not connected to Tor')

                # Wait 1ms for the event loop to finish, then quit
                QtCore.QTimer.singleShot(1, self.qtapp.quit)

    def _update_autoupdate_timestamp(self, autoupdate_timestamp):
        self.common.log('SettingsDialog', '_update_autoupdate_timestamp')

        if autoupdate_timestamp:
            dt = datetime.datetime.fromtimestamp(autoupdate_timestamp)
            last_checked = dt.strftime('%B %d, %Y %H:%M')
        else:
            last_checked = strings._('gui_settings_autoupdate_timestamp_never')
        self.autoupdate_timestamp.setText(strings._('gui_settings_autoupdate_timestamp').format(last_checked))

    def _tor_status_update(self, progress, summary):
        self.tor_status.setText('<strong>{}</strong><br>{}% {}'.format(strings._('connecting_to_tor'), progress, summary))
        self.qtapp.processEvents()
        if 'Done' in summary:
            self.tor_status.hide()
            self._enable_buttons()

    def _disable_buttons(self):
        self.common.log('SettingsDialog', '_disable_buttons')

        self.check_for_updates_button.setEnabled(False)
        self.connection_type_test_button.setEnabled(False)
        self.save_button.setEnabled(False)
        self.cancel_button.setEnabled(False)

    def _enable_buttons(self):
        self.common.log('SettingsDialog', '_enable_buttons')
        # We can't check for updates if we're still not connected to Tor
        if not self.onion.connected_to_tor:
            self.check_for_updates_button.setEnabled(False)
        else:
            self.check_for_updates_button.setEnabled(True)
        self.connection_type_test_button.setEnabled(True)
        self.save_button.setEnabled(True)
        self.cancel_button.setEnabled(True)<|MERGE_RESOLUTION|>--- conflicted
+++ resolved
@@ -186,23 +186,10 @@
         downloads_layout.addWidget(self.downloads_dir_lineedit)
         downloads_layout.addWidget(downloads_button)
 
-<<<<<<< HEAD
         # Receiving options layout
         receiving_group_layout = QtWidgets.QVBoxLayout()
         receiving_group_layout.addLayout(downloads_layout)
-        receiving_group = QtWidgets.QGroupBox(strings._("gui_settings_receiving_label", True))
-=======
-        # Allow the receiver to shutdown the server
-        self.receive_allow_receiver_shutdown_checkbox = QtWidgets.QCheckBox()
-        self.receive_allow_receiver_shutdown_checkbox.setCheckState(QtCore.Qt.Checked)
-        self.receive_allow_receiver_shutdown_checkbox.setText(strings._("gui_settings_receive_allow_receiver_shutdown_checkbox"))
-
-        # Receiving options layout
-        receiving_group_layout = QtWidgets.QVBoxLayout()
-        receiving_group_layout.addLayout(downloads_layout)
-        receiving_group_layout.addWidget(self.receive_allow_receiver_shutdown_checkbox)
         receiving_group = QtWidgets.QGroupBox(strings._("gui_settings_receiving_label"))
->>>>>>> a39cd080
         receiving_group.setLayout(receiving_group_layout)
 
         # Automatic updates options
