--- conflicted
+++ resolved
@@ -340,7 +340,6 @@
             # We might've stopped the main requests timer if a Tor connection failed.
             # If we've reloaded settings, we probably succeeded in obtaining a new
             # connection. If so, restart the timer.
-<<<<<<< HEAD
             if not self.local_only:
                 if self.onion.is_authenticated():
                     if not self.timer.isActive():
@@ -348,19 +347,9 @@
                     # If there were some files listed for sharing, we should be ok to
                     # re-enable the 'Start Sharing' button now.
                     if self.server_status.file_selection.get_num_files() > 0:
-                        self.server_status.server_button.setEnabled(True)
+                        self.primary_action.show()
+                        self.info_widget.show()
                     self.status_bar.clearMessage()
-=======
-            if self.onion.is_authenticated():
-                if not self.timer.isActive():
-                    self.timer.start(500)
-                # If there were some files listed for sharing, we should be ok to
-                # re-enable the 'Start Sharing' button now.
-                if self.server_status.file_selection.get_num_files() > 0:
-                    self.primary_action.show()
-                    self.info_widget.show()
-                self.status_bar.clearMessage()
->>>>>>> b1b28f4f
             # If we switched off the shutdown timeout setting, ensure the widget is hidden.
             if not self.settings.get('shutdown_timeout'):
                 self.server_status.shutdown_timeout_container.hide()
@@ -562,29 +551,17 @@
         """
         self.update()
 
-<<<<<<< HEAD
         if not self.local_only:
             # Have we lost connection to Tor somehow?
             if not self.onion.is_authenticated():
                 self.timer.stop()
                 if self.server_status.status != self.server_status.STATUS_STOPPED:
                     self.server_status.stop_server()
-                self.server_status.server_button.setEnabled(False)
+                self.primary_action.hide()
+                self.info_widget.hide()
                 self.status_bar.showMessage(strings._('gui_tor_connection_lost', True))
                 if self.systemTray.supportsMessages() and self.settings.get('systray_notifications'):
                     self.systemTray.showMessage(strings._('gui_tor_connection_lost', True), strings._('gui_tor_connection_error_settings', True))
-=======
-        # Have we lost connection to Tor somehow?
-        if not self.onion.is_authenticated():
-            self.timer.stop()
-            if self.server_status.status != self.server_status.STATUS_STOPPED:
-                self.server_status.stop_server()
-            self.primary_action.hide()
-            self.info_widget.hide()
-            self.status_bar.showMessage(strings._('gui_tor_connection_lost', True))
-            if self.systemTray.supportsMessages() and self.settings.get('systray_notifications'):
-                self.systemTray.showMessage(strings._('gui_tor_connection_lost', True), strings._('gui_tor_connection_error_settings', True))
->>>>>>> b1b28f4f
 
         # scroll to the bottom of the dl progress bar log pane
         # if a new download has been added
