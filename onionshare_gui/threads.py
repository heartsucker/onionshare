--- conflicted
+++ resolved
@@ -73,9 +73,5 @@
 
     def run(self):
         self.mode.common.log('WebThread', 'run')
-<<<<<<< HEAD
         self.mode.app.choose_port()
-        self.mode.web.start(self.mode.app.port, self.mode.app.stay_open, self.mode.common.settings.get('slug'))
-=======
-        self.mode.web.start(self.mode.app.port, self.mode.app.stay_open, self.mode.common.settings.get('public_mode'), self.mode.common.settings.get('slug'))
->>>>>>> abb27083
+        self.mode.web.start(self.mode.app.port, self.mode.app.stay_open, self.mode.common.settings.get('public_mode'), self.mode.common.settings.get('slug'))